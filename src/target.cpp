/*
 * Copyright (c) 2016 Andrew Kelley
 *
 * This file is part of zig, which is MIT licensed.
 * See http://opensource.org/licenses/MIT
 */

#include "buffer.hpp"
#include "error.hpp"
#include "target.hpp"
#include "util.hpp"
#include "os.hpp"
#include "compiler.hpp"
#include "glibc.hpp"

#include <stdio.h>

<<<<<<< HEAD
static const SubArchList subarch_list_list[] = {
    SubArchListNone,
    SubArchListArm32,
    SubArchListArm64,
    SubArchListKalimba,
    SubArchListMips,
    SubArchListPPC,
};

static const ZigLLVM_SubArchType subarch_list_arm32[] = {
    ZigLLVM_ARMSubArch_v8_5a,
    ZigLLVM_ARMSubArch_v8_4a,
    ZigLLVM_ARMSubArch_v8_3a,
    ZigLLVM_ARMSubArch_v8_2a,
    ZigLLVM_ARMSubArch_v8_1a,
    ZigLLVM_ARMSubArch_v8,
    ZigLLVM_ARMSubArch_v8r,
    ZigLLVM_ARMSubArch_v8m_baseline,
    ZigLLVM_ARMSubArch_v8m_mainline,
    ZigLLVM_ARMSubArch_v8_1m_mainline,
    ZigLLVM_ARMSubArch_v7,
    ZigLLVM_ARMSubArch_v7em,
    ZigLLVM_ARMSubArch_v7m,
    ZigLLVM_ARMSubArch_v7s,
    ZigLLVM_ARMSubArch_v7k,
    ZigLLVM_ARMSubArch_v7ve,
    ZigLLVM_ARMSubArch_v6,
    ZigLLVM_ARMSubArch_v6m,
    ZigLLVM_ARMSubArch_v6k,
    ZigLLVM_ARMSubArch_v6t2,
    ZigLLVM_ARMSubArch_v5,
    ZigLLVM_ARMSubArch_v5te,
    ZigLLVM_ARMSubArch_v4t,

};

static const ZigLLVM_SubArchType subarch_list_arm64[] = {
    ZigLLVM_ARMSubArch_v8_5a,
    ZigLLVM_ARMSubArch_v8_4a,
    ZigLLVM_ARMSubArch_v8_3a,
    ZigLLVM_ARMSubArch_v8_2a,
    ZigLLVM_ARMSubArch_v8_1a,
    ZigLLVM_ARMSubArch_v8,
};

static const ZigLLVM_SubArchType subarch_list_kalimba[] = {
    ZigLLVM_KalimbaSubArch_v5,
    ZigLLVM_KalimbaSubArch_v4,
    ZigLLVM_KalimbaSubArch_v3,
};

static const ZigLLVM_SubArchType subarch_list_mips[] = {
    ZigLLVM_MipsSubArch_r6,
};

static const ZigLLVM_SubArchType subarch_list_ppc[] = {
    ZigLLVM_PPCSubArch_spe,
};

=======
>>>>>>> 416a547c
static const ZigLLVM_ArchType arch_list[] = {
    ZigLLVM_arm,            // ARM (little endian): arm, armv.*, xscale
    ZigLLVM_armeb,          // ARM (big endian): armeb
    ZigLLVM_aarch64,        // AArch64 (little endian): aarch64
    ZigLLVM_aarch64_be,     // AArch64 (big endian): aarch64_be
    ZigLLVM_aarch64_32,     // AArch64 (little endian) ILP32: aarch64_32
    ZigLLVM_arc,            // ARC: Synopsys ARC
    ZigLLVM_avr,            // AVR: Atmel AVR microcontroller
    ZigLLVM_bpfel,          // eBPF or extended BPF or 64-bit BPF (little endian)
    ZigLLVM_bpfeb,          // eBPF or extended BPF or 64-bit BPF (big endian)
    ZigLLVM_hexagon,        // Hexagon: hexagon
    ZigLLVM_mips,           // MIPS: mips, mipsallegrex, mipsr6
    ZigLLVM_mipsel,         // MIPSEL: mipsel, mipsallegrexe, mipsr6el
    ZigLLVM_mips64,         // MIPS64: mips64, mips64r6, mipsn32, mipsn32r6
    ZigLLVM_mips64el,       // MIPS64EL: mips64el, mips64r6el, mipsn32el, mipsn32r6el
    ZigLLVM_msp430,         // MSP430: msp430
    ZigLLVM_ppc,            // PPC: powerpc
    ZigLLVM_ppc64,          // PPC64: powerpc64, ppu
    ZigLLVM_ppc64le,        // PPC64LE: powerpc64le
    ZigLLVM_r600,           // R600: AMD GPUs HD2XXX - HD6XXX
    ZigLLVM_amdgcn,         // AMDGCN: AMD GCN GPUs
    ZigLLVM_riscv32,        // RISC-V (32-bit): riscv32
    ZigLLVM_riscv64,        // RISC-V (64-bit): riscv64
    ZigLLVM_sparc,          // Sparc: sparc
    ZigLLVM_sparcv9,        // Sparcv9: Sparcv9
    ZigLLVM_sparcel,        // Sparc: (endianness = little). NB: 'Sparcle' is a CPU variant
    ZigLLVM_systemz,        // SystemZ: s390x
    ZigLLVM_tce,            // TCE (http://tce.cs.tut.fi/): tce
    ZigLLVM_tcele,          // TCE little endian (http://tce.cs.tut.fi/): tcele
    ZigLLVM_thumb,          // Thumb (little endian): thumb, thumbv.*
    ZigLLVM_thumbeb,        // Thumb (big endian): thumbeb
    ZigLLVM_x86,            // X86: i[3-9]86
    ZigLLVM_x86_64,         // X86-64: amd64, x86_64
    ZigLLVM_xcore,          // XCore: xcore
    ZigLLVM_nvptx,          // NVPTX: 32-bit
    ZigLLVM_nvptx64,        // NVPTX: 64-bit
    ZigLLVM_le32,           // le32: generic little-endian 32-bit CPU (PNaCl)
    ZigLLVM_le64,           // le64: generic little-endian 64-bit CPU (PNaCl)
    ZigLLVM_amdil,          // AMDIL
    ZigLLVM_amdil64,        // AMDIL with 64-bit pointers
    ZigLLVM_hsail,          // AMD HSAIL
    ZigLLVM_hsail64,        // AMD HSAIL with 64-bit pointers
    ZigLLVM_spir,           // SPIR: standard portable IR for OpenCL 32-bit version
    ZigLLVM_spir64,         // SPIR: standard portable IR for OpenCL 64-bit version
    ZigLLVM_kalimba,        // Kalimba: generic kalimba
    ZigLLVM_shave,          // SHAVE: Movidius vector VLIW processors
    ZigLLVM_lanai,          // Lanai: Lanai 32-bit
    ZigLLVM_wasm32,         // WebAssembly with 32-bit pointers
    ZigLLVM_wasm64,         // WebAssembly with 64-bit pointers
    ZigLLVM_renderscript32, // 32-bit RenderScript
    ZigLLVM_renderscript64, // 64-bit RenderScript
    ZigLLVM_ve,             // NEC SX-Aurora Vector Engine
};

static const ZigLLVM_VendorType vendor_list[] = {
    ZigLLVM_Apple,
    ZigLLVM_PC,
    ZigLLVM_SCEI,
    ZigLLVM_BGP,
    ZigLLVM_BGQ,
    ZigLLVM_Freescale,
    ZigLLVM_IBM,
    ZigLLVM_ImaginationTechnologies,
    ZigLLVM_MipsTechnologies,
    ZigLLVM_NVIDIA,
    ZigLLVM_CSR,
    ZigLLVM_Myriad,
    ZigLLVM_AMD,
    ZigLLVM_Mesa,
    ZigLLVM_SUSE,
};

static const Os os_list[] = {
    OsFreestanding,
    OsAnanas,
    OsCloudABI,
    OsDragonFly,
    OsFreeBSD,
    OsFuchsia,
    OsIOS,
    OsKFreeBSD,
    OsLinux,
    OsLv2,        // PS3
    OsMacOSX,
    OsNetBSD,
    OsOpenBSD,
    OsSolaris,
    OsWindows,
    OsHaiku,
    OsMinix,
    OsRTEMS,
    OsNaCl,       // Native Client
    OsCNK,        // BG/P Compute-Node Kernel
    OsAIX,
    OsCUDA,       // NVIDIA CUDA
    OsNVCL,       // NVIDIA OpenCL
    OsAMDHSA,     // AMD HSA Runtime
    OsPS4,
    OsELFIAMCU,
    OsTvOS,       // Apple tvOS
    OsWatchOS,    // Apple watchOS
    OsMesa3D,
    OsContiki,
    OsAMDPAL,
    OsHermitCore,
    OsHurd,
    OsWASI,
    OsEmscripten,
    OsUefi,
    OsOther,
};

// Coordinate with zig_llvm.h
static const ZigLLVM_EnvironmentType abi_list[] = {
    ZigLLVM_UnknownEnvironment,

    ZigLLVM_GNU,
    ZigLLVM_GNUABIN32,
    ZigLLVM_GNUABI64,
    ZigLLVM_GNUEABI,
    ZigLLVM_GNUEABIHF,
    ZigLLVM_GNUX32,
    ZigLLVM_CODE16,
    ZigLLVM_EABI,
    ZigLLVM_EABIHF,
    ZigLLVM_Android,
    ZigLLVM_Musl,
    ZigLLVM_MuslEABI,
    ZigLLVM_MuslEABIHF,

    ZigLLVM_MSVC,
    ZigLLVM_Itanium,
    ZigLLVM_Cygnus,
    ZigLLVM_CoreCLR,
    ZigLLVM_Simulator,
    ZigLLVM_MacABI,
};

static const ZigLLVM_ObjectFormatType oformat_list[] = {
    ZigLLVM_UnknownObjectFormat,
    ZigLLVM_COFF,
    ZigLLVM_ELF,
    ZigLLVM_MachO,
    ZigLLVM_Wasm,
};

size_t target_oformat_count(void) {
    return array_length(oformat_list);
}

ZigLLVM_ObjectFormatType target_oformat_enum(size_t index) {
    assert(index < array_length(oformat_list));
    return oformat_list[index];
}

const char *target_oformat_name(ZigLLVM_ObjectFormatType oformat) {
    switch (oformat) {
        case ZigLLVM_UnknownObjectFormat: return "unknown";
        case ZigLLVM_COFF: return "coff";
        case ZigLLVM_ELF: return "elf";
        case ZigLLVM_MachO: return "macho";
        case ZigLLVM_Wasm: return "wasm";
        case ZigLLVM_XCOFF: return "xcoff";
    }
    zig_unreachable();
}

size_t target_arch_count(void) {
    return array_length(arch_list);
}

ZigLLVM_ArchType target_arch_enum(size_t index) {
    assert(index < array_length(arch_list));
    return arch_list[index];
}

size_t target_vendor_count(void) {
    return array_length(vendor_list);
}

ZigLLVM_VendorType target_vendor_enum(size_t index) {
    assert(index < array_length(vendor_list));
    return vendor_list[index];
}

size_t target_os_count(void) {
    return array_length(os_list);
}
Os target_os_enum(size_t index) {
    assert(index < array_length(os_list));
    return os_list[index];
}

ZigLLVM_OSType get_llvm_os_type(Os os_type) {
    switch (os_type) {
        case OsFreestanding:
        case OsOther:
            return ZigLLVM_UnknownOS;
        case OsAnanas:
            return ZigLLVM_Ananas;
        case OsCloudABI:
            return ZigLLVM_CloudABI;
        case OsDragonFly:
            return ZigLLVM_DragonFly;
        case OsFreeBSD:
            return ZigLLVM_FreeBSD;
        case OsFuchsia:
            return ZigLLVM_Fuchsia;
        case OsIOS:
            return ZigLLVM_IOS;
        case OsKFreeBSD:
            return ZigLLVM_KFreeBSD;
        case OsLinux:
            return ZigLLVM_Linux;
        case OsLv2:
            return ZigLLVM_Lv2;
        case OsMacOSX:
            return ZigLLVM_MacOSX;
        case OsNetBSD:
            return ZigLLVM_NetBSD;
        case OsOpenBSD:
            return ZigLLVM_OpenBSD;
        case OsSolaris:
            return ZigLLVM_Solaris;
        case OsWindows:
        case OsUefi:
            return ZigLLVM_Win32;
        case OsHaiku:
            return ZigLLVM_Haiku;
        case OsMinix:
            return ZigLLVM_Minix;
        case OsRTEMS:
            return ZigLLVM_RTEMS;
        case OsNaCl:
            return ZigLLVM_NaCl;
        case OsCNK:
            return ZigLLVM_CNK;
        case OsAIX:
            return ZigLLVM_AIX;
        case OsCUDA:
            return ZigLLVM_CUDA;
        case OsNVCL:
            return ZigLLVM_NVCL;
        case OsAMDHSA:
            return ZigLLVM_AMDHSA;
        case OsPS4:
            return ZigLLVM_PS4;
        case OsELFIAMCU:
            return ZigLLVM_ELFIAMCU;
        case OsTvOS:
            return ZigLLVM_TvOS;
        case OsWatchOS:
            return ZigLLVM_WatchOS;
        case OsMesa3D:
            return ZigLLVM_Mesa3D;
        case OsContiki:
            return ZigLLVM_Contiki;
        case OsAMDPAL:
            return ZigLLVM_AMDPAL;
        case OsHermitCore:
            return ZigLLVM_HermitCore;
        case OsHurd:
            return ZigLLVM_Hurd;
        case OsWASI:
            return ZigLLVM_WASI;
        case OsEmscripten:
            return ZigLLVM_Emscripten;
    }
    zig_unreachable();
}

static Os get_zig_os_type(ZigLLVM_OSType os_type) {
    switch (os_type) {
        case ZigLLVM_UnknownOS:
            return OsFreestanding;
        case ZigLLVM_Ananas:
            return OsAnanas;
        case ZigLLVM_CloudABI:
            return OsCloudABI;
        case ZigLLVM_DragonFly:
            return OsDragonFly;
        case ZigLLVM_FreeBSD:
            return OsFreeBSD;
        case ZigLLVM_Fuchsia:
            return OsFuchsia;
        case ZigLLVM_IOS:
            return OsIOS;
        case ZigLLVM_KFreeBSD:
            return OsKFreeBSD;
        case ZigLLVM_Linux:
            return OsLinux;
        case ZigLLVM_Lv2:
            return OsLv2;
        case ZigLLVM_Darwin:
        case ZigLLVM_MacOSX:
            return OsMacOSX;
        case ZigLLVM_NetBSD:
            return OsNetBSD;
        case ZigLLVM_OpenBSD:
            return OsOpenBSD;
        case ZigLLVM_Solaris:
            return OsSolaris;
        case ZigLLVM_Win32:
            return OsWindows;
        case ZigLLVM_Haiku:
            return OsHaiku;
        case ZigLLVM_Minix:
            return OsMinix;
        case ZigLLVM_RTEMS:
            return OsRTEMS;
        case ZigLLVM_NaCl:
            return OsNaCl;
        case ZigLLVM_CNK:
            return OsCNK;
        case ZigLLVM_AIX:
            return OsAIX;
        case ZigLLVM_CUDA:
            return OsCUDA;
        case ZigLLVM_NVCL:
            return OsNVCL;
        case ZigLLVM_AMDHSA:
            return OsAMDHSA;
        case ZigLLVM_PS4:
            return OsPS4;
        case ZigLLVM_ELFIAMCU:
            return OsELFIAMCU;
        case ZigLLVM_TvOS:
            return OsTvOS;
        case ZigLLVM_WatchOS:
            return OsWatchOS;
        case ZigLLVM_Mesa3D:
            return OsMesa3D;
        case ZigLLVM_Contiki:
            return OsContiki;
        case ZigLLVM_AMDPAL:
            return OsAMDPAL;
        case ZigLLVM_HermitCore:
            return OsHermitCore;
        case ZigLLVM_Hurd:
            return OsHurd;
        case ZigLLVM_WASI:
            return OsWASI;
        case ZigLLVM_Emscripten:
            return OsEmscripten;
    }
    zig_unreachable();
}

const char *target_os_name(Os os_type) {
    switch (os_type) {
        case OsFreestanding:
            return "freestanding";
        case OsUefi:
            return "uefi";
        case OsOther:
            return "other";
        case OsAnanas:
        case OsCloudABI:
        case OsDragonFly:
        case OsFreeBSD:
        case OsFuchsia:
        case OsIOS:
        case OsKFreeBSD:
        case OsLinux:
        case OsLv2:        // PS3
        case OsMacOSX:
        case OsNetBSD:
        case OsOpenBSD:
        case OsSolaris:
        case OsWindows:
        case OsHaiku:
        case OsMinix:
        case OsRTEMS:
        case OsNaCl:       // Native Client
        case OsCNK:        // BG/P Compute-Node Kernel
        case OsAIX:
        case OsCUDA:       // NVIDIA CUDA
        case OsNVCL:       // NVIDIA OpenCL
        case OsAMDHSA:     // AMD HSA Runtime
        case OsPS4:
        case OsELFIAMCU:
        case OsTvOS:       // Apple tvOS
        case OsWatchOS:    // Apple watchOS
        case OsMesa3D:
        case OsContiki:
        case OsAMDPAL:
        case OsHermitCore:
        case OsHurd:
        case OsWASI:
        case OsEmscripten:
            return ZigLLVMGetOSTypeName(get_llvm_os_type(os_type));
    }
    zig_unreachable();
}

size_t target_abi_count(void) {
    return array_length(abi_list);
}
ZigLLVM_EnvironmentType target_abi_enum(size_t index) {
    assert(index < array_length(abi_list));
    return abi_list[index];
}
const char *target_abi_name(ZigLLVM_EnvironmentType abi) {
    if (abi == ZigLLVM_UnknownEnvironment)
        return "none";
    return ZigLLVMGetEnvironmentTypeName(abi);
}

Error target_parse_glibc_version(ZigGLibCVersion *glibc_ver, const char *text) {
    glibc_ver->major = 2;
    glibc_ver->minor = 0;
    glibc_ver->patch = 0;
    SplitIterator it = memSplit(str(text), str("GLIBC_."));
    {
        Optional<Slice<uint8_t>> opt_component = SplitIterator_next(&it);
        if (!opt_component.is_some) return ErrorUnknownABI;
        glibc_ver->major = strtoul(buf_ptr(buf_create_from_slice(opt_component.value)), nullptr, 10);
    }
    {
        Optional<Slice<uint8_t>> opt_component = SplitIterator_next(&it);
        if (!opt_component.is_some) return ErrorNone;
        glibc_ver->minor = strtoul(buf_ptr(buf_create_from_slice(opt_component.value)), nullptr, 10);
    }
    {
        Optional<Slice<uint8_t>> opt_component = SplitIterator_next(&it);
        if (!opt_component.is_some) return ErrorNone;
        glibc_ver->patch = strtoul(buf_ptr(buf_create_from_slice(opt_component.value)), nullptr, 10);
    }
    return ErrorNone;
}

void get_native_target(ZigTarget *target) {
    // first zero initialize
    *target = {};

    ZigLLVM_OSType os_type;
    ZigLLVM_ObjectFormatType oformat; // ignored; based on arch/os
    ZigLLVMGetNativeTarget(
            &target->arch,
            &target->vendor,
            &os_type,
            &target->abi,
            &oformat);
    target->os = get_zig_os_type(os_type);
    target->is_native = true;
    if (target->abi == ZigLLVM_UnknownEnvironment) {
        target->abi = target_default_abi(target->arch, target->os);
    }
    if (target_is_glibc(target)) {
        target->glibc_version = heap::c_allocator.create<ZigGLibCVersion>();
        target_init_default_glibc_version(target);
    }
}

void target_init_default_glibc_version(ZigTarget *target) {
    *target->glibc_version = {2, 17, 0};
}

Error target_parse_arch(ZigLLVM_ArchType *out_arch, const char *arch_ptr, size_t arch_len) {
    *out_arch = ZigLLVM_UnknownArch;
    for (size_t arch_i = 0; arch_i < array_length(arch_list); arch_i += 1) {
        ZigLLVM_ArchType arch = arch_list[arch_i];
        if (mem_eql_str(arch_ptr, arch_len, target_arch_name(arch))) {
            *out_arch = arch;
            return ErrorNone;
        }
    }
    return ErrorUnknownArchitecture;
}

<<<<<<< HEAD
SubArchList target_subarch_list(ZigLLVM_ArchType arch) {
    switch (arch) {
        case ZigLLVM_UnknownArch:
            zig_unreachable();
        case ZigLLVM_arm:
        case ZigLLVM_armeb:
        case ZigLLVM_thumb:
        case ZigLLVM_thumbeb:
            return SubArchListArm32;

        case ZigLLVM_aarch64:
        case ZigLLVM_aarch64_be:
        case ZigLLVM_aarch64_32:
            return SubArchListArm64;

        case ZigLLVM_kalimba:
            return SubArchListKalimba;

        case ZigLLVM_arc:
        case ZigLLVM_avr:
        case ZigLLVM_bpfel:
        case ZigLLVM_bpfeb:
        case ZigLLVM_hexagon:
        case ZigLLVM_mips:
        case ZigLLVM_mipsel:
        case ZigLLVM_mips64:
        case ZigLLVM_mips64el:
        case ZigLLVM_msp430:
        case ZigLLVM_ppc:
        case ZigLLVM_ppc64:
        case ZigLLVM_ppc64le:
        case ZigLLVM_r600:
        case ZigLLVM_amdgcn:
        case ZigLLVM_riscv32:
        case ZigLLVM_riscv64:
        case ZigLLVM_sparc:
        case ZigLLVM_sparcv9:
        case ZigLLVM_sparcel:
        case ZigLLVM_systemz:
        case ZigLLVM_tce:
        case ZigLLVM_tcele:
        case ZigLLVM_x86:
        case ZigLLVM_x86_64:
        case ZigLLVM_xcore:
        case ZigLLVM_nvptx:
        case ZigLLVM_nvptx64:
        case ZigLLVM_le32:
        case ZigLLVM_le64:
        case ZigLLVM_amdil:
        case ZigLLVM_amdil64:
        case ZigLLVM_hsail:
        case ZigLLVM_hsail64:
        case ZigLLVM_spir:
        case ZigLLVM_spir64:
        case ZigLLVM_shave:
        case ZigLLVM_lanai:
        case ZigLLVM_wasm32:
        case ZigLLVM_wasm64:
        case ZigLLVM_renderscript32:
        case ZigLLVM_renderscript64:
        case ZigLLVM_ve:
            return SubArchListNone;
    }
    zig_unreachable();
}

size_t target_subarch_count(SubArchList sub_arch_list) {
    switch (sub_arch_list) {
        case SubArchListNone:
            return 0;
        case SubArchListArm32:
            return array_length(subarch_list_arm32);
        case SubArchListArm64:
            return array_length(subarch_list_arm64);
        case SubArchListKalimba:
            return array_length(subarch_list_kalimba);
        case SubArchListMips:
            return array_length(subarch_list_mips);
        case SubArchListPPC:
            return array_length(subarch_list_ppc);
    }
    zig_unreachable();
}

ZigLLVM_SubArchType target_subarch_enum(SubArchList sub_arch_list, size_t i) {
    switch (sub_arch_list) {
        case SubArchListNone:
            zig_unreachable();
        case SubArchListArm32:
            assert(i < array_length(subarch_list_arm32));
            return subarch_list_arm32[i];
        case SubArchListArm64:
            assert(i < array_length(subarch_list_arm64));
            return subarch_list_arm64[i];
        case SubArchListKalimba:
            assert(i < array_length(subarch_list_kalimba));
            return subarch_list_kalimba[i];
        case SubArchListMips:
            assert(i < array_length(subarch_list_mips));
            return subarch_list_mips[i];
        case SubArchListPPC:
            assert(i < array_length(subarch_list_ppc));
            return subarch_list_ppc[i];
    }
    zig_unreachable();
}

const char *target_subarch_name(ZigLLVM_SubArchType subarch) {
    switch (subarch) {
        case ZigLLVM_NoSubArch:
            return "";
        case ZigLLVM_ARMSubArch_v8_5a:
            return "v8_5a";
        case ZigLLVM_ARMSubArch_v8_4a:
            return "v8_4a";
        case ZigLLVM_ARMSubArch_v8_3a:
            return "v8_3a";
        case ZigLLVM_ARMSubArch_v8_2a:
            return "v8_2a";
        case ZigLLVM_ARMSubArch_v8_1a:
            return "v8_1a";
        case ZigLLVM_ARMSubArch_v8:
            return "v8a";
        case ZigLLVM_ARMSubArch_v8r:
            return "v8r";
        case ZigLLVM_ARMSubArch_v8m_baseline:
            return "v8m_baseline";
        case ZigLLVM_ARMSubArch_v8m_mainline:
            return "v8m_mainline";
        case ZigLLVM_ARMSubArch_v8_1m_mainline:
            return "v8_1m_mainline";
        case ZigLLVM_ARMSubArch_v7:
            return "v7a";
        case ZigLLVM_ARMSubArch_v7em:
            return "v7em";
        case ZigLLVM_ARMSubArch_v7m:
            return "v7m";
        case ZigLLVM_ARMSubArch_v7s:
            return "v7s";
        case ZigLLVM_ARMSubArch_v7k:
            return "v7k";
        case ZigLLVM_ARMSubArch_v7ve:
            return "v7ve";
        case ZigLLVM_ARMSubArch_v6:
            return "v6";
        case ZigLLVM_ARMSubArch_v6m:
            return "v6m";
        case ZigLLVM_ARMSubArch_v6k:
            return "v6k";
        case ZigLLVM_ARMSubArch_v6t2:
            return "v6t2";
        case ZigLLVM_ARMSubArch_v5:
            return "v5";
        case ZigLLVM_ARMSubArch_v5te:
            return "v5te";
        case ZigLLVM_ARMSubArch_v4t:
            return "v4t";
        case ZigLLVM_KalimbaSubArch_v3:
            return "v3";
        case ZigLLVM_KalimbaSubArch_v4:
            return "v4";
        case ZigLLVM_KalimbaSubArch_v5:
            return "v5";
        case ZigLLVM_MipsSubArch_r6:
            return "r6";
        case ZigLLVM_PPCSubArch_spe:
            return "spe";
    }
    zig_unreachable();
}

size_t target_subarch_list_count(void) {
    return array_length(subarch_list_list);
}

SubArchList target_subarch_list_enum(size_t index) {
    assert(index < array_length(subarch_list_list));
    return subarch_list_list[index];
}

const char *target_subarch_list_name(SubArchList sub_arch_list) {
    switch (sub_arch_list) {
        case SubArchListNone:
            return "None";
        case SubArchListArm32:
            return "Arm32";
        case SubArchListArm64:
            return "Arm64";
        case SubArchListKalimba:
            return "Kalimba";
        case SubArchListMips:
            return "Mips";
        case SubArchListPPC:
            return "PPC";
    }
    zig_unreachable();
}

=======
>>>>>>> 416a547c
Error target_parse_os(Os *out_os, const char *os_ptr, size_t os_len) {
    for (size_t i = 0; i < array_length(os_list); i += 1) {
        Os os = os_list[i];
        const char *os_name = target_os_name(os);
        if (mem_eql_str(os_ptr, os_len, os_name)) {
            *out_os = os;
            return ErrorNone;
        }
    }
    return ErrorUnknownOperatingSystem;
}

Error target_parse_abi(ZigLLVM_EnvironmentType *out_abi, const char *abi_ptr, size_t abi_len) {
    for (size_t i = 0; i < array_length(abi_list); i += 1) {
        ZigLLVM_EnvironmentType abi = abi_list[i];
        const char *abi_name = target_abi_name(abi);
        if (mem_eql_str(abi_ptr, abi_len, abi_name)) {
            *out_abi = abi;
            return ErrorNone;
        }
    }
    return ErrorUnknownABI;
}

Error target_parse_triple(ZigTarget *target, const char *triple, const char *mcpu) {
    return stage2_target_parse(target, triple, mcpu);
}

const char *target_arch_name(ZigLLVM_ArchType arch) {
    return ZigLLVMGetArchTypeName(arch);
}

void init_all_targets(void) {
    LLVMInitializeAllTargets();
    LLVMInitializeAllTargetInfos();
    LLVMInitializeAllTargetMCs();
    LLVMInitializeAllAsmPrinters();
    LLVMInitializeAllAsmParsers();
}

void target_triple_zig(Buf *triple, const ZigTarget *target) {
    buf_resize(triple, 0);
    buf_appendf(triple, "%s-%s-%s",
            target_arch_name(target->arch),
            target_os_name(target->os),
            target_abi_name(target->abi));
}

void target_triple_llvm(Buf *triple, const ZigTarget *target) {
    buf_resize(triple, 0);
    buf_appendf(triple, "%s-%s-%s-%s",
            ZigLLVMGetArchTypeName(target->arch),
            ZigLLVMGetVendorTypeName(target->vendor),
            ZigLLVMGetOSTypeName(get_llvm_os_type(target->os)),
            ZigLLVMGetEnvironmentTypeName(target->abi));
}

bool target_os_is_darwin(Os os) {
    switch (os) {
        case OsMacOSX:
        case OsIOS:
        case OsWatchOS:
        case OsTvOS:
            return true;
        default:
            return false;
    }
}

ZigLLVM_ObjectFormatType target_object_format(const ZigTarget *target) {
    if (target->os == OsUefi || target->os == OsWindows) {
        return ZigLLVM_COFF;
    } else if (target_os_is_darwin(target->os)) {
        return ZigLLVM_MachO;
    }
    if (target->arch == ZigLLVM_wasm32 ||
        target->arch == ZigLLVM_wasm64)
    {
        return ZigLLVM_Wasm;
    }
    return ZigLLVM_ELF;
}

// See lib/Support/Triple.cpp in LLVM for the source of this data.
// getArchPointerBitWidth
uint32_t target_arch_pointer_bit_width(ZigLLVM_ArchType arch) {
    switch (arch) {
        case ZigLLVM_UnknownArch:
            return 0;

        case ZigLLVM_avr:
        case ZigLLVM_msp430:
            return 16;

        case ZigLLVM_arc:
        case ZigLLVM_arm:
        case ZigLLVM_armeb:
        case ZigLLVM_hexagon:
        case ZigLLVM_le32:
        case ZigLLVM_mips:
        case ZigLLVM_mipsel:
        case ZigLLVM_nvptx:
        case ZigLLVM_ppc:
        case ZigLLVM_r600:
        case ZigLLVM_riscv32:
        case ZigLLVM_sparc:
        case ZigLLVM_sparcel:
        case ZigLLVM_tce:
        case ZigLLVM_tcele:
        case ZigLLVM_thumb:
        case ZigLLVM_thumbeb:
        case ZigLLVM_x86:
        case ZigLLVM_xcore:
        case ZigLLVM_amdil:
        case ZigLLVM_hsail:
        case ZigLLVM_spir:
        case ZigLLVM_kalimba:
        case ZigLLVM_lanai:
        case ZigLLVM_shave:
        case ZigLLVM_wasm32:
        case ZigLLVM_renderscript32:
        case ZigLLVM_aarch64_32:
            return 32;

        case ZigLLVM_aarch64:
        case ZigLLVM_aarch64_be:
        case ZigLLVM_amdgcn:
        case ZigLLVM_bpfel:
        case ZigLLVM_bpfeb:
        case ZigLLVM_le64:
        case ZigLLVM_mips64:
        case ZigLLVM_mips64el:
        case ZigLLVM_nvptx64:
        case ZigLLVM_ppc64:
        case ZigLLVM_ppc64le:
        case ZigLLVM_riscv64:
        case ZigLLVM_sparcv9:
        case ZigLLVM_systemz:
        case ZigLLVM_x86_64:
        case ZigLLVM_amdil64:
        case ZigLLVM_hsail64:
        case ZigLLVM_spir64:
        case ZigLLVM_wasm64:
        case ZigLLVM_renderscript64:
        case ZigLLVM_ve:
            return 64;
    }
    zig_unreachable();
}

uint32_t target_arch_largest_atomic_bits(ZigLLVM_ArchType arch) {
    switch (arch) {
        case ZigLLVM_UnknownArch:
            zig_unreachable();

        case ZigLLVM_avr:
        case ZigLLVM_msp430:
            return 16;

        case ZigLLVM_arc:
        case ZigLLVM_arm:
        case ZigLLVM_armeb:
        case ZigLLVM_hexagon:
        case ZigLLVM_le32:
        case ZigLLVM_mips:
        case ZigLLVM_mipsel:
        case ZigLLVM_nvptx:
        case ZigLLVM_ppc:
        case ZigLLVM_r600:
        case ZigLLVM_riscv32:
        case ZigLLVM_sparc:
        case ZigLLVM_sparcel:
        case ZigLLVM_tce:
        case ZigLLVM_tcele:
        case ZigLLVM_thumb:
        case ZigLLVM_thumbeb:
        case ZigLLVM_x86:
        case ZigLLVM_xcore:
        case ZigLLVM_amdil:
        case ZigLLVM_hsail:
        case ZigLLVM_spir:
        case ZigLLVM_kalimba:
        case ZigLLVM_lanai:
        case ZigLLVM_shave:
        case ZigLLVM_wasm32:
        case ZigLLVM_renderscript32:
            return 32;

        case ZigLLVM_aarch64:
        case ZigLLVM_aarch64_be:
        case ZigLLVM_aarch64_32:
        case ZigLLVM_amdgcn:
        case ZigLLVM_bpfel:
        case ZigLLVM_bpfeb:
        case ZigLLVM_le64:
        case ZigLLVM_mips64:
        case ZigLLVM_mips64el:
        case ZigLLVM_nvptx64:
        case ZigLLVM_ppc64:
        case ZigLLVM_ppc64le:
        case ZigLLVM_riscv64:
        case ZigLLVM_sparcv9:
        case ZigLLVM_systemz:
        case ZigLLVM_amdil64:
        case ZigLLVM_hsail64:
        case ZigLLVM_spir64:
        case ZigLLVM_wasm64:
        case ZigLLVM_renderscript64:
        case ZigLLVM_ve:
            return 64;

        case ZigLLVM_x86_64:
            return 128;
    }
    zig_unreachable();
}

uint32_t target_c_type_size_in_bits(const ZigTarget *target, CIntType id) {
    switch (target->os) {
        case OsFreestanding:
        case OsOther:
            switch (target->arch) {
                case ZigLLVM_msp430:
                    switch (id) {
                        case CIntTypeShort:
                        case CIntTypeUShort:
                            return 16;
                        case CIntTypeInt:
                        case CIntTypeUInt:
                            return 16;
                        case CIntTypeLong:
                        case CIntTypeULong:
                            return 32;
                        case CIntTypeLongLong:
                        case CIntTypeULongLong:
                            return 64;
                        case CIntTypeCount:
                            zig_unreachable();
                    }
                default:
                    switch (id) {
                        case CIntTypeShort:
                        case CIntTypeUShort:
                            return 16;
                        case CIntTypeInt:
                        case CIntTypeUInt:
                            return 32;
                        case CIntTypeLong:
                        case CIntTypeULong:
                            return target_arch_pointer_bit_width(target->arch);
                        case CIntTypeLongLong:
                        case CIntTypeULongLong:
                            return 64;
                        case CIntTypeCount:
                            zig_unreachable();
                    }
            }
        case OsLinux:
        case OsMacOSX:
        case OsFreeBSD:
        case OsNetBSD:
        case OsDragonFly:
        case OsOpenBSD:
        case OsWASI:
        case OsEmscripten:
            switch (id) {
                case CIntTypeShort:
                case CIntTypeUShort:
                    return 16;
                case CIntTypeInt:
                case CIntTypeUInt:
                    return 32;
                case CIntTypeLong:
                case CIntTypeULong:
                    return target_arch_pointer_bit_width(target->arch);
                case CIntTypeLongLong:
                case CIntTypeULongLong:
                    return 64;
                case CIntTypeCount:
                    zig_unreachable();
            }
        case OsUefi:
        case OsWindows:
            switch (id) {
                case CIntTypeShort:
                case CIntTypeUShort:
                    return 16;
                case CIntTypeInt:
                case CIntTypeUInt:
                case CIntTypeLong:
                case CIntTypeULong:
                    return 32;
                case CIntTypeLongLong:
                case CIntTypeULongLong:
                    return 64;
                case CIntTypeCount:
                    zig_unreachable();
            }
        case OsIOS:
            switch (id) {
                case CIntTypeShort:
                case CIntTypeUShort:
                    return 16;
                case CIntTypeInt:
                case CIntTypeUInt:
                    return 32;
                case CIntTypeLong:
                case CIntTypeULong:
                case CIntTypeLongLong:
                case CIntTypeULongLong:
                    return 64;
                case CIntTypeCount:
                    zig_unreachable();
            }
        case OsAnanas:
        case OsCloudABI:
        case OsKFreeBSD:
        case OsLv2:
        case OsSolaris:
        case OsHaiku:
        case OsMinix:
        case OsRTEMS:
        case OsNaCl:
        case OsCNK:
        case OsAIX:
        case OsCUDA:
        case OsNVCL:
        case OsAMDHSA:
        case OsPS4:
        case OsELFIAMCU:
        case OsTvOS:
        case OsWatchOS:
        case OsMesa3D:
        case OsFuchsia:
        case OsContiki:
        case OsAMDPAL:
        case OsHermitCore:
        case OsHurd:
            zig_panic("TODO c type size in bits for this target");
    }
    zig_unreachable();
}

bool target_allows_addr_zero(const ZigTarget *target) {
    return target->os == OsFreestanding || target->os == OsUefi;
}

const char *target_o_file_ext(const ZigTarget *target) {
    if (target->abi == ZigLLVM_MSVC ||
        (target->os == OsWindows && !target_abi_is_gnu(target->abi)) ||
        target->os == OsUefi)
    {
        return ".obj";
    } else {
        return ".o";
    }
}

const char *target_asm_file_ext(const ZigTarget *target) {
    return ".s";
}

const char *target_llvm_ir_file_ext(const ZigTarget *target) {
    return ".ll";
}

const char *target_exe_file_ext(const ZigTarget *target) {
    if (target->os == OsWindows) {
        return ".exe";
    } else if (target->os == OsUefi) {
        return ".efi";
    } else if (target_is_wasm(target)) {
        return ".wasm";
    } else {
        return "";
    }
}

const char *target_lib_file_prefix(const ZigTarget *target) {
    if ((target->os == OsWindows && !target_abi_is_gnu(target->abi)) ||
        target->os == OsUefi ||
        target_is_wasm(target))
    {
        return "";
    } else {
        return "lib";
    }
}

const char *target_lib_file_ext(const ZigTarget *target, bool is_static,
        size_t version_major, size_t version_minor, size_t version_patch)
{
    if (target_is_wasm(target)) {
        return ".wasm";
    }
    if (target->os == OsWindows || target->os == OsUefi) {
        if (is_static) {
            if (target->os == OsWindows && target_abi_is_gnu(target->abi)) {
                return ".a";
            } else {
                return ".lib";
            }
        } else {
            return ".dll";
        }
    } else {
        if (is_static) {
            return ".a";
        } else if (target_os_is_darwin(target->os)) {
            return buf_ptr(buf_sprintf(".%" ZIG_PRI_usize ".%" ZIG_PRI_usize ".%" ZIG_PRI_usize ".dylib",
                        version_major, version_minor, version_patch));
        } else {
            return buf_ptr(buf_sprintf(".so.%" ZIG_PRI_usize ".%" ZIG_PRI_usize ".%" ZIG_PRI_usize,
                        version_major, version_minor, version_patch));
        }
    }
}

bool target_is_android(const ZigTarget *target) {
    return target->abi == ZigLLVM_Android;
}

<<<<<<< HEAD
const char *target_dynamic_linker(const ZigTarget *target) {
    if (target_is_android(target)) {
        return is_64_bit(target->arch) ? "/system/bin/linker64" : "/system/bin/linker";
    }

    if (target_is_musl(target)) {
        Buf buf = BUF_INIT;
        buf_init_from_str(&buf, "/lib/ld-musl-");
        bool is_arm = false;
        switch (target->arch) {
            case ZigLLVM_arm:
            case ZigLLVM_thumb:
                buf_append_str(&buf, "arm");
                is_arm = true;
                break;
            case ZigLLVM_armeb:
            case ZigLLVM_thumbeb:
                buf_append_str(&buf, "armeb");
                is_arm = true;
                break;
            default:
                buf_append_str(&buf, target_arch_name(target->arch));
        }
        if (is_arm && get_float_abi(target) == FloatAbiHard) {
            buf_append_str(&buf, "hf");
        }
        buf_append_str(&buf, ".so.1");
        return buf_ptr(&buf);
    }

    switch (target->os) {
        case OsFreeBSD:
            return "/libexec/ld-elf.so.1";
        case OsNetBSD:
            return "/libexec/ld.elf_so";
        case OsDragonFly:
            return "/libexec/ld-elf.so.2";
        case OsLinux: {
            const ZigLLVM_EnvironmentType abi = target->abi;
            switch (target->arch) {
                case ZigLLVM_UnknownArch:
                    zig_unreachable();
                case ZigLLVM_x86:
                case ZigLLVM_sparc:
                case ZigLLVM_sparcel:
                    return "/lib/ld-linux.so.2";

                case ZigLLVM_aarch64:
                    return "/lib/ld-linux-aarch64.so.1";

                case ZigLLVM_aarch64_be:
                    return "/lib/ld-linux-aarch64_be.so.1";

                case ZigLLVM_aarch64_32:
                    return "/lib/ld-linux-aarch64_32.so.1";

                case ZigLLVM_arm:
                case ZigLLVM_thumb:
                    if (get_float_abi(target) == FloatAbiHard) {
                        return "/lib/ld-linux-armhf.so.3";
                    } else {
                        return "/lib/ld-linux.so.3";
                    }

                case ZigLLVM_armeb:
                case ZigLLVM_thumbeb:
                    if (get_float_abi(target) == FloatAbiHard) {
                        return "/lib/ld-linux-armhf.so.3";
                    } else {
                        return "/lib/ld-linux.so.3";
                    }

                case ZigLLVM_mips:
                case ZigLLVM_mipsel:
                case ZigLLVM_mips64:
                case ZigLLVM_mips64el:
                    zig_panic("TODO implement target_dynamic_linker for mips");

                case ZigLLVM_ppc:
                    return "/lib/ld.so.1";

                case ZigLLVM_ppc64:
                    return "/lib64/ld64.so.2";

                case ZigLLVM_ppc64le:
                    return "/lib64/ld64.so.2";

                case ZigLLVM_systemz:
                    return "/lib64/ld64.so.1";

                case ZigLLVM_sparcv9:
                    return "/lib64/ld-linux.so.2";

                case ZigLLVM_x86_64:
                    if (abi == ZigLLVM_GNUX32) {
                        return "/libx32/ld-linux-x32.so.2";
                    }
                    if (abi == ZigLLVM_Musl || abi == ZigLLVM_MuslEABI || abi == ZigLLVM_MuslEABIHF) {
                        return "/lib/ld-musl-x86_64.so.1";
                    }
                    return "/lib64/ld-linux-x86-64.so.2";

                case ZigLLVM_wasm32:
                case ZigLLVM_wasm64:
                    return nullptr;

                case ZigLLVM_riscv32:
                    return "/lib/ld-linux-riscv32-ilp32.so.1";
                case ZigLLVM_riscv64:
                    return "/lib/ld-linux-riscv64-lp64.so.1";

                case ZigLLVM_arc:
                case ZigLLVM_avr:
                case ZigLLVM_bpfel:
                case ZigLLVM_bpfeb:
                case ZigLLVM_hexagon:
                case ZigLLVM_msp430:
                case ZigLLVM_r600:
                case ZigLLVM_amdgcn:
                case ZigLLVM_tce:
                case ZigLLVM_tcele:
                case ZigLLVM_xcore:
                case ZigLLVM_nvptx:
                case ZigLLVM_nvptx64:
                case ZigLLVM_le32:
                case ZigLLVM_le64:
                case ZigLLVM_amdil:
                case ZigLLVM_amdil64:
                case ZigLLVM_hsail:
                case ZigLLVM_hsail64:
                case ZigLLVM_spir:
                case ZigLLVM_spir64:
                case ZigLLVM_kalimba:
                case ZigLLVM_shave:
                case ZigLLVM_lanai:
                case ZigLLVM_renderscript32:
                case ZigLLVM_renderscript64:
                case ZigLLVM_ve:
                    zig_panic("TODO implement target_dynamic_linker for this arch");
            }
            zig_unreachable();
        }
        case OsFreestanding:
        case OsIOS:
        case OsTvOS:
        case OsWatchOS:
        case OsMacOSX:
        case OsUefi:
        case OsWindows:
        case OsEmscripten:
        case OsOther:
            return nullptr;

        case OsAnanas:
        case OsCloudABI:
        case OsFuchsia:
        case OsKFreeBSD:
        case OsLv2:
        case OsOpenBSD:
        case OsSolaris:
        case OsHaiku:
        case OsMinix:
        case OsRTEMS:
        case OsNaCl:
        case OsCNK:
        case OsAIX:
        case OsCUDA:
        case OsNVCL:
        case OsAMDHSA:
        case OsPS4:
        case OsELFIAMCU:
        case OsMesa3D:
        case OsContiki:
        case OsAMDPAL:
        case OsHermitCore:
        case OsHurd:
        case OsWASI:
            zig_panic("TODO implement target_dynamic_linker for this OS");
    }
    zig_unreachable();
}

=======
>>>>>>> 416a547c
bool target_can_exec(const ZigTarget *host_target, const ZigTarget *guest_target) {
    assert(host_target != nullptr);

    if (guest_target == nullptr) {
        // null guest target means that the guest target is native
        return true;
    }

    if (guest_target->os == host_target->os && guest_target->arch == host_target->arch) {
        // OS and arch match
        return true;
    }

    if (guest_target->os == OsWindows && host_target->os == OsWindows &&
        host_target->arch == ZigLLVM_x86_64 && guest_target->arch == ZigLLVM_x86)
    {
        // 64-bit windows can run 32-bit programs
        return true;
    }

    return false;
}

const char *arch_stack_pointer_register_name(ZigLLVM_ArchType arch) {
    switch (arch) {
        case ZigLLVM_UnknownArch:
            zig_unreachable();
        case ZigLLVM_x86:
            return "esp";
        case ZigLLVM_x86_64:
            return "rsp";
        case ZigLLVM_arm:
        case ZigLLVM_armeb:
        case ZigLLVM_thumb:
        case ZigLLVM_thumbeb:
        case ZigLLVM_aarch64:
        case ZigLLVM_aarch64_be:
        case ZigLLVM_aarch64_32:
        case ZigLLVM_riscv32:
        case ZigLLVM_riscv64:
        case ZigLLVM_mipsel:
            return "sp";

        case ZigLLVM_wasm32:
        case ZigLLVM_wasm64:
            return nullptr; // known to be not available

        case ZigLLVM_amdgcn:
        case ZigLLVM_amdil:
        case ZigLLVM_amdil64:
        case ZigLLVM_arc:
        case ZigLLVM_avr:
        case ZigLLVM_bpfeb:
        case ZigLLVM_bpfel:
        case ZigLLVM_hexagon:
        case ZigLLVM_lanai:
        case ZigLLVM_hsail:
        case ZigLLVM_hsail64:
        case ZigLLVM_kalimba:
        case ZigLLVM_le32:
        case ZigLLVM_le64:
        case ZigLLVM_mips:
        case ZigLLVM_mips64:
        case ZigLLVM_mips64el:
        case ZigLLVM_msp430:
        case ZigLLVM_nvptx:
        case ZigLLVM_nvptx64:
        case ZigLLVM_ppc64le:
        case ZigLLVM_r600:
        case ZigLLVM_renderscript32:
        case ZigLLVM_renderscript64:
        case ZigLLVM_shave:
        case ZigLLVM_sparc:
        case ZigLLVM_sparcel:
        case ZigLLVM_sparcv9:
        case ZigLLVM_spir:
        case ZigLLVM_spir64:
        case ZigLLVM_systemz:
        case ZigLLVM_tce:
        case ZigLLVM_tcele:
        case ZigLLVM_xcore:
        case ZigLLVM_ppc:
        case ZigLLVM_ppc64:
        case ZigLLVM_ve:
            zig_panic("TODO populate this table with stack pointer register name for this CPU architecture");
    }
    zig_unreachable();
}

bool target_is_arm(const ZigTarget *target) {
    switch (target->arch) {
        case ZigLLVM_UnknownArch:
            zig_unreachable();
        case ZigLLVM_aarch64:
        case ZigLLVM_aarch64_be:
        case ZigLLVM_aarch64_32:
        case ZigLLVM_arm:
        case ZigLLVM_armeb:
        case ZigLLVM_thumb:
        case ZigLLVM_thumbeb:
            return true;

        case ZigLLVM_x86:
        case ZigLLVM_x86_64:
        case ZigLLVM_amdgcn:
        case ZigLLVM_amdil:
        case ZigLLVM_amdil64:
        case ZigLLVM_arc:
        case ZigLLVM_avr:
        case ZigLLVM_bpfeb:
        case ZigLLVM_bpfel:
        case ZigLLVM_hexagon:
        case ZigLLVM_lanai:
        case ZigLLVM_hsail:
        case ZigLLVM_hsail64:
        case ZigLLVM_kalimba:
        case ZigLLVM_le32:
        case ZigLLVM_le64:
        case ZigLLVM_mips:
        case ZigLLVM_mips64:
        case ZigLLVM_mips64el:
        case ZigLLVM_mipsel:
        case ZigLLVM_msp430:
        case ZigLLVM_nvptx:
        case ZigLLVM_nvptx64:
        case ZigLLVM_ppc64le:
        case ZigLLVM_r600:
        case ZigLLVM_renderscript32:
        case ZigLLVM_renderscript64:
        case ZigLLVM_riscv32:
        case ZigLLVM_riscv64:
        case ZigLLVM_shave:
        case ZigLLVM_sparc:
        case ZigLLVM_sparcel:
        case ZigLLVM_sparcv9:
        case ZigLLVM_spir:
        case ZigLLVM_spir64:
        case ZigLLVM_systemz:
        case ZigLLVM_tce:
        case ZigLLVM_tcele:
        case ZigLLVM_wasm32:
        case ZigLLVM_wasm64:
        case ZigLLVM_xcore:
        case ZigLLVM_ppc:
        case ZigLLVM_ppc64:
        case ZigLLVM_ve:
            return false;
    }
    zig_unreachable();
}

// Valgrind supports more, but Zig does not support them yet.
bool target_has_valgrind_support(const ZigTarget *target) {
    switch (target->arch) {
        case ZigLLVM_UnknownArch:
            zig_unreachable();
        case ZigLLVM_x86_64:
            return (target->os == OsLinux || target_os_is_darwin(target->os) || target->os == OsSolaris ||
                (target->os == OsWindows && target->abi != ZigLLVM_MSVC));
        default:
            return false;
    }
    zig_unreachable();
}

bool target_os_requires_libc(Os os) {
    // On Darwin, we always link libSystem which contains libc.
    // Similarly on FreeBSD and NetBSD we always link system libc
    // since this is the stable syscall interface.
    return (target_os_is_darwin(os) || os == OsFreeBSD || os == OsNetBSD || os == OsDragonFly);
}

bool target_supports_fpic(const ZigTarget *target) {
    // This is not whether the target supports Position Independent Code, but whether the -fPIC
    // C compiler argument is valid.
    return target->os != OsWindows;
}

bool target_supports_clang_march_native(const ZigTarget *target) {
    // Whether clang supports -march=native on this target.
    // Arguably it should always work, but in reality it gives:
    // error: the clang compiler does not support '-march=native'
    // If we move CPU detection logic into Zig itelf, we will not need this,
    // instead we will always pass target features and CPU configuration explicitly.
    return target->arch != ZigLLVM_aarch64 &&
        target->arch != ZigLLVM_aarch64_be;
}

bool target_supports_stack_probing(const ZigTarget *target) {
    return target->os != OsWindows && target->os != OsUefi && (target->arch == ZigLLVM_x86 || target->arch == ZigLLVM_x86_64);
}

bool target_supports_sanitize_c(const ZigTarget *target) {
    return true;
}

bool target_requires_pic(const ZigTarget *target, bool linking_libc) {
  // This function returns whether non-pic code is completely invalid on the given target.
  return target_is_android(target) || target->os == OsWindows || target->os == OsUefi || target_os_requires_libc(target->os) ||
      (linking_libc && target_is_glibc(target));
}

bool target_requires_pie(const ZigTarget *target) {
    return target_is_android(target);
}

bool target_is_glibc(const ZigTarget *target) {
    return target->os == OsLinux && target_abi_is_gnu(target->abi);
}

bool target_is_musl(const ZigTarget *target) {
    return target->os == OsLinux && target_abi_is_musl(target->abi);
}

bool target_is_wasm(const ZigTarget *target) {
    return target->arch == ZigLLVM_wasm32 || target->arch == ZigLLVM_wasm64;
}

bool target_is_single_threaded(const ZigTarget *target) {
    return target_is_wasm(target);
}

ZigLLVM_EnvironmentType target_default_abi(ZigLLVM_ArchType arch, Os os) {
    if (arch == ZigLLVM_wasm32 || arch == ZigLLVM_wasm64) {
        return ZigLLVM_Musl;
    }
    switch (os) {
        case OsFreestanding:
        case OsAnanas:
        case OsCloudABI:
        case OsLv2:
        case OsSolaris:
        case OsHaiku:
        case OsMinix:
        case OsRTEMS:
        case OsNaCl:
        case OsCNK:
        case OsAIX:
        case OsCUDA:
        case OsNVCL:
        case OsAMDHSA:
        case OsPS4:
        case OsELFIAMCU:
        case OsMesa3D:
        case OsContiki:
        case OsAMDPAL:
        case OsHermitCore:
        case OsOther:
            return ZigLLVM_EABI;
        case OsOpenBSD:
        case OsMacOSX:
        case OsFreeBSD:
        case OsIOS:
        case OsTvOS:
        case OsWatchOS:
        case OsFuchsia:
        case OsKFreeBSD:
        case OsNetBSD:
        case OsDragonFly:
        case OsHurd:
            return ZigLLVM_GNU;
        case OsUefi:
        case OsWindows:
            return ZigLLVM_MSVC;
        case OsLinux:
        case OsWASI:
        case OsEmscripten:
            return ZigLLVM_Musl;
    }
    zig_unreachable();
}

bool target_abi_is_gnu(ZigLLVM_EnvironmentType abi) {
    switch (abi) {
        case ZigLLVM_GNU:
        case ZigLLVM_GNUABIN32:
        case ZigLLVM_GNUABI64:
        case ZigLLVM_GNUEABI:
        case ZigLLVM_GNUEABIHF:
        case ZigLLVM_GNUX32:
            return true;
        default:
            return false;
    }
}

bool target_abi_is_musl(ZigLLVM_EnvironmentType abi) {
    switch (abi) {
        case ZigLLVM_Musl:
        case ZigLLVM_MuslEABI:
        case ZigLLVM_MuslEABIHF:
            return true;
        default:
            return false;
    }
}

struct AvailableLibC {
    ZigLLVM_ArchType arch;
    Os os;
    ZigLLVM_EnvironmentType abi;
};

static const AvailableLibC libcs_available[] = {
    {ZigLLVM_aarch64_be, OsLinux, ZigLLVM_GNU},
    {ZigLLVM_aarch64_be, OsLinux, ZigLLVM_Musl},
    {ZigLLVM_aarch64_be, OsWindows, ZigLLVM_GNU},
    {ZigLLVM_aarch64, OsLinux, ZigLLVM_GNU},
    {ZigLLVM_aarch64, OsLinux, ZigLLVM_Musl},
    {ZigLLVM_aarch64, OsWindows, ZigLLVM_GNU},
    {ZigLLVM_armeb, OsLinux, ZigLLVM_GNUEABI},
    {ZigLLVM_armeb, OsLinux, ZigLLVM_GNUEABIHF},
    {ZigLLVM_armeb, OsLinux, ZigLLVM_MuslEABI},
    {ZigLLVM_armeb, OsLinux, ZigLLVM_MuslEABIHF},
    {ZigLLVM_armeb, OsWindows, ZigLLVM_GNU},
    {ZigLLVM_arm, OsLinux, ZigLLVM_GNUEABI},
    {ZigLLVM_arm, OsLinux, ZigLLVM_GNUEABIHF},
    {ZigLLVM_arm, OsLinux, ZigLLVM_MuslEABI},
    {ZigLLVM_arm, OsLinux, ZigLLVM_MuslEABIHF},
    {ZigLLVM_arm, OsWindows, ZigLLVM_GNU},
    {ZigLLVM_x86, OsLinux, ZigLLVM_GNU},
    {ZigLLVM_x86, OsLinux, ZigLLVM_Musl},
    {ZigLLVM_x86, OsWindows, ZigLLVM_GNU},
    {ZigLLVM_mips64el, OsLinux, ZigLLVM_GNUABI64},
    {ZigLLVM_mips64el, OsLinux, ZigLLVM_GNUABIN32},
    {ZigLLVM_mips64el, OsLinux, ZigLLVM_Musl},
    {ZigLLVM_mips64, OsLinux, ZigLLVM_GNUABI64},
    {ZigLLVM_mips64, OsLinux, ZigLLVM_GNUABIN32},
    {ZigLLVM_mips64, OsLinux, ZigLLVM_Musl},
    {ZigLLVM_mipsel, OsLinux, ZigLLVM_GNU},
    {ZigLLVM_mipsel, OsLinux, ZigLLVM_Musl},
    {ZigLLVM_mips, OsLinux, ZigLLVM_GNU},
    {ZigLLVM_mips, OsLinux, ZigLLVM_Musl},
    {ZigLLVM_ppc64le, OsLinux, ZigLLVM_GNU},
    {ZigLLVM_ppc64le, OsLinux, ZigLLVM_Musl},
    {ZigLLVM_ppc64, OsLinux, ZigLLVM_GNU},
    {ZigLLVM_ppc64, OsLinux, ZigLLVM_Musl},
    {ZigLLVM_ppc, OsLinux, ZigLLVM_GNU},
    {ZigLLVM_ppc, OsLinux, ZigLLVM_Musl},
    {ZigLLVM_riscv64, OsLinux, ZigLLVM_GNU},
    {ZigLLVM_riscv64, OsLinux, ZigLLVM_Musl},
    {ZigLLVM_systemz, OsLinux, ZigLLVM_GNU},
    {ZigLLVM_systemz, OsLinux, ZigLLVM_Musl},
    {ZigLLVM_sparc, OsLinux, ZigLLVM_GNU},
    {ZigLLVM_sparcv9, OsLinux, ZigLLVM_GNU},
    {ZigLLVM_wasm32, OsFreestanding, ZigLLVM_Musl},
    {ZigLLVM_x86_64, OsLinux, ZigLLVM_GNU},
    {ZigLLVM_x86_64, OsLinux, ZigLLVM_GNUX32},
    {ZigLLVM_x86_64, OsLinux, ZigLLVM_Musl},
    {ZigLLVM_x86_64, OsWindows, ZigLLVM_GNU},
};

bool target_can_build_libc(const ZigTarget *target) {
    for (size_t i = 0; i < array_length(libcs_available); i += 1) {
        if (target->arch == libcs_available[i].arch &&
            target->os == libcs_available[i].os &&
            target->abi == libcs_available[i].abi)
        {
            return true;
        }
    }
    return false;
}

const char *target_libc_generic_name(const ZigTarget *target) {
    if (target->os == OsWindows) {
        return "mingw";
    }
    switch (target->abi) {
        case ZigLLVM_GNU:
        case ZigLLVM_GNUABIN32:
        case ZigLLVM_GNUABI64:
        case ZigLLVM_GNUEABI:
        case ZigLLVM_GNUEABIHF:
        case ZigLLVM_GNUX32:
            return "glibc";
        case ZigLLVM_Musl:
        case ZigLLVM_MuslEABI:
        case ZigLLVM_MuslEABIHF:
        case ZigLLVM_UnknownEnvironment:
            return "musl";
        case ZigLLVM_CODE16:
        case ZigLLVM_EABI:
        case ZigLLVM_EABIHF:
        case ZigLLVM_Android:
        case ZigLLVM_MSVC:
        case ZigLLVM_Itanium:
        case ZigLLVM_Cygnus:
        case ZigLLVM_CoreCLR:
        case ZigLLVM_Simulator:
        case ZigLLVM_MacABI:
            zig_unreachable();
    }
    zig_unreachable();
}

bool target_is_libc_lib_name(const ZigTarget *target, const char *name) {
    if (strcmp(name, "c") == 0)
        return true;

    if (target_abi_is_gnu(target->abi) || target_abi_is_musl(target->abi) || target_os_is_darwin(target->os)) {
        if (strcmp(name, "m") == 0)
            return true;
        if (strcmp(name, "rt") == 0)
            return true;
        if (strcmp(name, "pthread") == 0)
            return true;
        if (strcmp(name, "crypt") == 0)
            return true;
        if (strcmp(name, "util") == 0)
            return true;
        if (strcmp(name, "xnet") == 0)
            return true;
        if (strcmp(name, "resolv") == 0)
            return true;
        if (strcmp(name, "dl") == 0)
            return true;
    }

    return false;
}

size_t target_libc_count(void) {
    return array_length(libcs_available);
}

void target_libc_enum(size_t index, ZigTarget *out_target) {
    assert(index < array_length(libcs_available));
    out_target->arch = libcs_available[index].arch;
    out_target->os = libcs_available[index].os;
    out_target->abi = libcs_available[index].abi;
    out_target->vendor = ZigLLVM_UnknownVendor;
    out_target->is_native = false;
}

bool target_has_debug_info(const ZigTarget *target) {
    return !target_is_wasm(target);
}

const char *target_arch_musl_name(ZigLLVM_ArchType arch) {
    switch (arch) {
        case ZigLLVM_aarch64:
        case ZigLLVM_aarch64_be:
            return "aarch64";
        case ZigLLVM_arm:
        case ZigLLVM_armeb:
            return "arm";
        case ZigLLVM_mips:
        case ZigLLVM_mipsel:
            return "mips";
        case ZigLLVM_mips64el:
        case ZigLLVM_mips64:
            return "mips64";
        case ZigLLVM_ppc:
            return "powerpc";
        case ZigLLVM_ppc64:
        case ZigLLVM_ppc64le:
            return "powerpc64";
        case ZigLLVM_systemz:
            return "s390x";
        case ZigLLVM_x86:
            return "i386";
        case ZigLLVM_x86_64:
            return "x86_64";
        case ZigLLVM_riscv64:
            return "riscv64";
        default:
            zig_unreachable();
    }
}

bool target_supports_libunwind(const ZigTarget *target) {
    switch (target->arch) {
        case ZigLLVM_arm:
        case ZigLLVM_armeb:
        case ZigLLVM_riscv32:
        case ZigLLVM_riscv64:
            return false;
        default:
            return true;
    }
    return true;
}

bool target_libc_needs_crti_crtn(const ZigTarget *target) {
    if (target->arch == ZigLLVM_riscv32 || target->arch == ZigLLVM_riscv64 || target_is_android(target)) {
        return false;
    }
    return true;
}

bool target_is_riscv(const ZigTarget *target) {
    return target->arch == ZigLLVM_riscv32 || target->arch == ZigLLVM_riscv64;
}

bool target_is_mips(const ZigTarget *target) {
    return target->arch == ZigLLVM_mips || target->arch == ZigLLVM_mipsel ||
        target->arch == ZigLLVM_mips64 || target->arch == ZigLLVM_mips64el;
}

unsigned target_fn_align(const ZigTarget *target) {
    return 16;
}<|MERGE_RESOLUTION|>--- conflicted
+++ resolved
@@ -15,68 +15,6 @@
 
 #include <stdio.h>
 
-<<<<<<< HEAD
-static const SubArchList subarch_list_list[] = {
-    SubArchListNone,
-    SubArchListArm32,
-    SubArchListArm64,
-    SubArchListKalimba,
-    SubArchListMips,
-    SubArchListPPC,
-};
-
-static const ZigLLVM_SubArchType subarch_list_arm32[] = {
-    ZigLLVM_ARMSubArch_v8_5a,
-    ZigLLVM_ARMSubArch_v8_4a,
-    ZigLLVM_ARMSubArch_v8_3a,
-    ZigLLVM_ARMSubArch_v8_2a,
-    ZigLLVM_ARMSubArch_v8_1a,
-    ZigLLVM_ARMSubArch_v8,
-    ZigLLVM_ARMSubArch_v8r,
-    ZigLLVM_ARMSubArch_v8m_baseline,
-    ZigLLVM_ARMSubArch_v8m_mainline,
-    ZigLLVM_ARMSubArch_v8_1m_mainline,
-    ZigLLVM_ARMSubArch_v7,
-    ZigLLVM_ARMSubArch_v7em,
-    ZigLLVM_ARMSubArch_v7m,
-    ZigLLVM_ARMSubArch_v7s,
-    ZigLLVM_ARMSubArch_v7k,
-    ZigLLVM_ARMSubArch_v7ve,
-    ZigLLVM_ARMSubArch_v6,
-    ZigLLVM_ARMSubArch_v6m,
-    ZigLLVM_ARMSubArch_v6k,
-    ZigLLVM_ARMSubArch_v6t2,
-    ZigLLVM_ARMSubArch_v5,
-    ZigLLVM_ARMSubArch_v5te,
-    ZigLLVM_ARMSubArch_v4t,
-
-};
-
-static const ZigLLVM_SubArchType subarch_list_arm64[] = {
-    ZigLLVM_ARMSubArch_v8_5a,
-    ZigLLVM_ARMSubArch_v8_4a,
-    ZigLLVM_ARMSubArch_v8_3a,
-    ZigLLVM_ARMSubArch_v8_2a,
-    ZigLLVM_ARMSubArch_v8_1a,
-    ZigLLVM_ARMSubArch_v8,
-};
-
-static const ZigLLVM_SubArchType subarch_list_kalimba[] = {
-    ZigLLVM_KalimbaSubArch_v5,
-    ZigLLVM_KalimbaSubArch_v4,
-    ZigLLVM_KalimbaSubArch_v3,
-};
-
-static const ZigLLVM_SubArchType subarch_list_mips[] = {
-    ZigLLVM_MipsSubArch_r6,
-};
-
-static const ZigLLVM_SubArchType subarch_list_ppc[] = {
-    ZigLLVM_PPCSubArch_spe,
-};
-
-=======
->>>>>>> 416a547c
 static const ZigLLVM_ArchType arch_list[] = {
     ZigLLVM_arm,            // ARM (little endian): arm, armv.*, xscale
     ZigLLVM_armeb,          // ARM (big endian): armeb
@@ -547,207 +485,6 @@
     return ErrorUnknownArchitecture;
 }
 
-<<<<<<< HEAD
-SubArchList target_subarch_list(ZigLLVM_ArchType arch) {
-    switch (arch) {
-        case ZigLLVM_UnknownArch:
-            zig_unreachable();
-        case ZigLLVM_arm:
-        case ZigLLVM_armeb:
-        case ZigLLVM_thumb:
-        case ZigLLVM_thumbeb:
-            return SubArchListArm32;
-
-        case ZigLLVM_aarch64:
-        case ZigLLVM_aarch64_be:
-        case ZigLLVM_aarch64_32:
-            return SubArchListArm64;
-
-        case ZigLLVM_kalimba:
-            return SubArchListKalimba;
-
-        case ZigLLVM_arc:
-        case ZigLLVM_avr:
-        case ZigLLVM_bpfel:
-        case ZigLLVM_bpfeb:
-        case ZigLLVM_hexagon:
-        case ZigLLVM_mips:
-        case ZigLLVM_mipsel:
-        case ZigLLVM_mips64:
-        case ZigLLVM_mips64el:
-        case ZigLLVM_msp430:
-        case ZigLLVM_ppc:
-        case ZigLLVM_ppc64:
-        case ZigLLVM_ppc64le:
-        case ZigLLVM_r600:
-        case ZigLLVM_amdgcn:
-        case ZigLLVM_riscv32:
-        case ZigLLVM_riscv64:
-        case ZigLLVM_sparc:
-        case ZigLLVM_sparcv9:
-        case ZigLLVM_sparcel:
-        case ZigLLVM_systemz:
-        case ZigLLVM_tce:
-        case ZigLLVM_tcele:
-        case ZigLLVM_x86:
-        case ZigLLVM_x86_64:
-        case ZigLLVM_xcore:
-        case ZigLLVM_nvptx:
-        case ZigLLVM_nvptx64:
-        case ZigLLVM_le32:
-        case ZigLLVM_le64:
-        case ZigLLVM_amdil:
-        case ZigLLVM_amdil64:
-        case ZigLLVM_hsail:
-        case ZigLLVM_hsail64:
-        case ZigLLVM_spir:
-        case ZigLLVM_spir64:
-        case ZigLLVM_shave:
-        case ZigLLVM_lanai:
-        case ZigLLVM_wasm32:
-        case ZigLLVM_wasm64:
-        case ZigLLVM_renderscript32:
-        case ZigLLVM_renderscript64:
-        case ZigLLVM_ve:
-            return SubArchListNone;
-    }
-    zig_unreachable();
-}
-
-size_t target_subarch_count(SubArchList sub_arch_list) {
-    switch (sub_arch_list) {
-        case SubArchListNone:
-            return 0;
-        case SubArchListArm32:
-            return array_length(subarch_list_arm32);
-        case SubArchListArm64:
-            return array_length(subarch_list_arm64);
-        case SubArchListKalimba:
-            return array_length(subarch_list_kalimba);
-        case SubArchListMips:
-            return array_length(subarch_list_mips);
-        case SubArchListPPC:
-            return array_length(subarch_list_ppc);
-    }
-    zig_unreachable();
-}
-
-ZigLLVM_SubArchType target_subarch_enum(SubArchList sub_arch_list, size_t i) {
-    switch (sub_arch_list) {
-        case SubArchListNone:
-            zig_unreachable();
-        case SubArchListArm32:
-            assert(i < array_length(subarch_list_arm32));
-            return subarch_list_arm32[i];
-        case SubArchListArm64:
-            assert(i < array_length(subarch_list_arm64));
-            return subarch_list_arm64[i];
-        case SubArchListKalimba:
-            assert(i < array_length(subarch_list_kalimba));
-            return subarch_list_kalimba[i];
-        case SubArchListMips:
-            assert(i < array_length(subarch_list_mips));
-            return subarch_list_mips[i];
-        case SubArchListPPC:
-            assert(i < array_length(subarch_list_ppc));
-            return subarch_list_ppc[i];
-    }
-    zig_unreachable();
-}
-
-const char *target_subarch_name(ZigLLVM_SubArchType subarch) {
-    switch (subarch) {
-        case ZigLLVM_NoSubArch:
-            return "";
-        case ZigLLVM_ARMSubArch_v8_5a:
-            return "v8_5a";
-        case ZigLLVM_ARMSubArch_v8_4a:
-            return "v8_4a";
-        case ZigLLVM_ARMSubArch_v8_3a:
-            return "v8_3a";
-        case ZigLLVM_ARMSubArch_v8_2a:
-            return "v8_2a";
-        case ZigLLVM_ARMSubArch_v8_1a:
-            return "v8_1a";
-        case ZigLLVM_ARMSubArch_v8:
-            return "v8a";
-        case ZigLLVM_ARMSubArch_v8r:
-            return "v8r";
-        case ZigLLVM_ARMSubArch_v8m_baseline:
-            return "v8m_baseline";
-        case ZigLLVM_ARMSubArch_v8m_mainline:
-            return "v8m_mainline";
-        case ZigLLVM_ARMSubArch_v8_1m_mainline:
-            return "v8_1m_mainline";
-        case ZigLLVM_ARMSubArch_v7:
-            return "v7a";
-        case ZigLLVM_ARMSubArch_v7em:
-            return "v7em";
-        case ZigLLVM_ARMSubArch_v7m:
-            return "v7m";
-        case ZigLLVM_ARMSubArch_v7s:
-            return "v7s";
-        case ZigLLVM_ARMSubArch_v7k:
-            return "v7k";
-        case ZigLLVM_ARMSubArch_v7ve:
-            return "v7ve";
-        case ZigLLVM_ARMSubArch_v6:
-            return "v6";
-        case ZigLLVM_ARMSubArch_v6m:
-            return "v6m";
-        case ZigLLVM_ARMSubArch_v6k:
-            return "v6k";
-        case ZigLLVM_ARMSubArch_v6t2:
-            return "v6t2";
-        case ZigLLVM_ARMSubArch_v5:
-            return "v5";
-        case ZigLLVM_ARMSubArch_v5te:
-            return "v5te";
-        case ZigLLVM_ARMSubArch_v4t:
-            return "v4t";
-        case ZigLLVM_KalimbaSubArch_v3:
-            return "v3";
-        case ZigLLVM_KalimbaSubArch_v4:
-            return "v4";
-        case ZigLLVM_KalimbaSubArch_v5:
-            return "v5";
-        case ZigLLVM_MipsSubArch_r6:
-            return "r6";
-        case ZigLLVM_PPCSubArch_spe:
-            return "spe";
-    }
-    zig_unreachable();
-}
-
-size_t target_subarch_list_count(void) {
-    return array_length(subarch_list_list);
-}
-
-SubArchList target_subarch_list_enum(size_t index) {
-    assert(index < array_length(subarch_list_list));
-    return subarch_list_list[index];
-}
-
-const char *target_subarch_list_name(SubArchList sub_arch_list) {
-    switch (sub_arch_list) {
-        case SubArchListNone:
-            return "None";
-        case SubArchListArm32:
-            return "Arm32";
-        case SubArchListArm64:
-            return "Arm64";
-        case SubArchListKalimba:
-            return "Kalimba";
-        case SubArchListMips:
-            return "Mips";
-        case SubArchListPPC:
-            return "PPC";
-    }
-    zig_unreachable();
-}
-
-=======
->>>>>>> 416a547c
 Error target_parse_os(Os *out_os, const char *os_ptr, size_t os_len) {
     for (size_t i = 0; i < array_length(os_list); i += 1) {
         Os os = os_list[i];
@@ -1170,191 +907,6 @@
     return target->abi == ZigLLVM_Android;
 }
 
-<<<<<<< HEAD
-const char *target_dynamic_linker(const ZigTarget *target) {
-    if (target_is_android(target)) {
-        return is_64_bit(target->arch) ? "/system/bin/linker64" : "/system/bin/linker";
-    }
-
-    if (target_is_musl(target)) {
-        Buf buf = BUF_INIT;
-        buf_init_from_str(&buf, "/lib/ld-musl-");
-        bool is_arm = false;
-        switch (target->arch) {
-            case ZigLLVM_arm:
-            case ZigLLVM_thumb:
-                buf_append_str(&buf, "arm");
-                is_arm = true;
-                break;
-            case ZigLLVM_armeb:
-            case ZigLLVM_thumbeb:
-                buf_append_str(&buf, "armeb");
-                is_arm = true;
-                break;
-            default:
-                buf_append_str(&buf, target_arch_name(target->arch));
-        }
-        if (is_arm && get_float_abi(target) == FloatAbiHard) {
-            buf_append_str(&buf, "hf");
-        }
-        buf_append_str(&buf, ".so.1");
-        return buf_ptr(&buf);
-    }
-
-    switch (target->os) {
-        case OsFreeBSD:
-            return "/libexec/ld-elf.so.1";
-        case OsNetBSD:
-            return "/libexec/ld.elf_so";
-        case OsDragonFly:
-            return "/libexec/ld-elf.so.2";
-        case OsLinux: {
-            const ZigLLVM_EnvironmentType abi = target->abi;
-            switch (target->arch) {
-                case ZigLLVM_UnknownArch:
-                    zig_unreachable();
-                case ZigLLVM_x86:
-                case ZigLLVM_sparc:
-                case ZigLLVM_sparcel:
-                    return "/lib/ld-linux.so.2";
-
-                case ZigLLVM_aarch64:
-                    return "/lib/ld-linux-aarch64.so.1";
-
-                case ZigLLVM_aarch64_be:
-                    return "/lib/ld-linux-aarch64_be.so.1";
-
-                case ZigLLVM_aarch64_32:
-                    return "/lib/ld-linux-aarch64_32.so.1";
-
-                case ZigLLVM_arm:
-                case ZigLLVM_thumb:
-                    if (get_float_abi(target) == FloatAbiHard) {
-                        return "/lib/ld-linux-armhf.so.3";
-                    } else {
-                        return "/lib/ld-linux.so.3";
-                    }
-
-                case ZigLLVM_armeb:
-                case ZigLLVM_thumbeb:
-                    if (get_float_abi(target) == FloatAbiHard) {
-                        return "/lib/ld-linux-armhf.so.3";
-                    } else {
-                        return "/lib/ld-linux.so.3";
-                    }
-
-                case ZigLLVM_mips:
-                case ZigLLVM_mipsel:
-                case ZigLLVM_mips64:
-                case ZigLLVM_mips64el:
-                    zig_panic("TODO implement target_dynamic_linker for mips");
-
-                case ZigLLVM_ppc:
-                    return "/lib/ld.so.1";
-
-                case ZigLLVM_ppc64:
-                    return "/lib64/ld64.so.2";
-
-                case ZigLLVM_ppc64le:
-                    return "/lib64/ld64.so.2";
-
-                case ZigLLVM_systemz:
-                    return "/lib64/ld64.so.1";
-
-                case ZigLLVM_sparcv9:
-                    return "/lib64/ld-linux.so.2";
-
-                case ZigLLVM_x86_64:
-                    if (abi == ZigLLVM_GNUX32) {
-                        return "/libx32/ld-linux-x32.so.2";
-                    }
-                    if (abi == ZigLLVM_Musl || abi == ZigLLVM_MuslEABI || abi == ZigLLVM_MuslEABIHF) {
-                        return "/lib/ld-musl-x86_64.so.1";
-                    }
-                    return "/lib64/ld-linux-x86-64.so.2";
-
-                case ZigLLVM_wasm32:
-                case ZigLLVM_wasm64:
-                    return nullptr;
-
-                case ZigLLVM_riscv32:
-                    return "/lib/ld-linux-riscv32-ilp32.so.1";
-                case ZigLLVM_riscv64:
-                    return "/lib/ld-linux-riscv64-lp64.so.1";
-
-                case ZigLLVM_arc:
-                case ZigLLVM_avr:
-                case ZigLLVM_bpfel:
-                case ZigLLVM_bpfeb:
-                case ZigLLVM_hexagon:
-                case ZigLLVM_msp430:
-                case ZigLLVM_r600:
-                case ZigLLVM_amdgcn:
-                case ZigLLVM_tce:
-                case ZigLLVM_tcele:
-                case ZigLLVM_xcore:
-                case ZigLLVM_nvptx:
-                case ZigLLVM_nvptx64:
-                case ZigLLVM_le32:
-                case ZigLLVM_le64:
-                case ZigLLVM_amdil:
-                case ZigLLVM_amdil64:
-                case ZigLLVM_hsail:
-                case ZigLLVM_hsail64:
-                case ZigLLVM_spir:
-                case ZigLLVM_spir64:
-                case ZigLLVM_kalimba:
-                case ZigLLVM_shave:
-                case ZigLLVM_lanai:
-                case ZigLLVM_renderscript32:
-                case ZigLLVM_renderscript64:
-                case ZigLLVM_ve:
-                    zig_panic("TODO implement target_dynamic_linker for this arch");
-            }
-            zig_unreachable();
-        }
-        case OsFreestanding:
-        case OsIOS:
-        case OsTvOS:
-        case OsWatchOS:
-        case OsMacOSX:
-        case OsUefi:
-        case OsWindows:
-        case OsEmscripten:
-        case OsOther:
-            return nullptr;
-
-        case OsAnanas:
-        case OsCloudABI:
-        case OsFuchsia:
-        case OsKFreeBSD:
-        case OsLv2:
-        case OsOpenBSD:
-        case OsSolaris:
-        case OsHaiku:
-        case OsMinix:
-        case OsRTEMS:
-        case OsNaCl:
-        case OsCNK:
-        case OsAIX:
-        case OsCUDA:
-        case OsNVCL:
-        case OsAMDHSA:
-        case OsPS4:
-        case OsELFIAMCU:
-        case OsMesa3D:
-        case OsContiki:
-        case OsAMDPAL:
-        case OsHermitCore:
-        case OsHurd:
-        case OsWASI:
-            zig_panic("TODO implement target_dynamic_linker for this OS");
-    }
-    zig_unreachable();
-}
-
-=======
->>>>>>> 416a547c
 bool target_can_exec(const ZigTarget *host_target, const ZigTarget *guest_target) {
     assert(host_target != nullptr);
 
