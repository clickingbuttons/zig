--- conflicted
+++ resolved
@@ -5719,14 +5719,9 @@
     LLVMAtomicOrdering success_order = to_LLVMAtomicOrdering(instruction->success_order);
     LLVMAtomicOrdering failure_order = to_LLVMAtomicOrdering(instruction->failure_order);
 
-<<<<<<< HEAD
     LLVMValueRef result_val = LLVMBuildAtomicCmpXchg(g->builder, ptr_val, cmp_val, new_val,
             success_order, failure_order, g->is_single_threaded);
     LLVMSetWeak(result_val, instruction->is_weak);
-=======
-    LLVMValueRef result_val = ZigLLVMBuildCmpXchg(g->builder, ptr_val, cmp_val, new_val,
-            success_order, failure_order, instruction->is_weak, g->is_single_threaded);
->>>>>>> 0395b35c
 
     ZigType *optional_type = instruction->base.value->type;
     assert(optional_type->id == ZigTypeIdOptional);
