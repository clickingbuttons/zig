const std = @import("std");
const mem = std.mem;
const assert = std.debug.assert;
const Allocator = std.mem.Allocator;
const ir = @import("ir.zig");
const Module = @import("Module.zig");
const fs = std.fs;
const elf = std.elf;
const codegen = @import("codegen.zig");
const cgen = @import("cgen.zig");

const default_entry_addr = 0x8000000;

pub const Options = struct {
    target: std.Target,
    output_mode: std.builtin.OutputMode,
    link_mode: std.builtin.LinkMode,
    object_format: std.builtin.ObjectFormat,
    /// Used for calculating how much space to reserve for symbols in case the binary file
    /// does not already have a symbol table.
    symbol_count_hint: u64 = 32,
    /// Used for calculating how much space to reserve for executable program code in case
    /// the binary file deos not already have such a section.
    program_code_size_hint: u64 = 256 * 1024,
    cbe: bool = false,
};

/// Attempts incremental linking, if the file already exists.
/// If incremental linking fails, falls back to truncating the file and rewriting it.
/// A malicious file is detected as incremental link failure and does not cause Illegal Behavior.
/// This operation is not atomic.
pub fn openBinFilePath(
    allocator: *Allocator,
    dir: fs.Dir,
    sub_path: []const u8,
    options: Options,
) !*File {
    const file = try dir.createFile(sub_path, .{ .truncate = options.cbe, .read = true, .mode = determineMode(options) });
    errdefer file.close();

    if (options.cbe) {
        var bin_file = try allocator.create(File.C);
        errdefer allocator.destroy(bin_file);
        bin_file.* = try openCFile(allocator, file, options);
        return &bin_file.base;
    } else {
        var bin_file = try allocator.create(File.Elf);
        errdefer allocator.destroy(bin_file);
        bin_file.* = try openBinFile(allocator, file, options);
        bin_file.owns_file_handle = true;
        return &bin_file.base;
    }
}

/// Atomically overwrites the old file, if present.
pub fn writeFilePath(
    allocator: *Allocator,
    dir: fs.Dir,
    sub_path: []const u8,
    module: Module,
    errors: *std.ArrayList(Module.ErrorMsg),
) !void {
    const options: Options = .{
        .target = module.target,
        .output_mode = module.output_mode,
        .link_mode = module.link_mode,
        .object_format = module.object_format,
        .symbol_count_hint = module.decls.items.len,
    };
    const af = try dir.atomicFile(sub_path, .{ .mode = determineMode(options) });
    defer af.deinit();

    const elf_file = try createElfFile(allocator, af.file, options);
    for (module.decls.items) |decl| {
        try elf_file.updateDecl(module, decl, errors);
    }
    try elf_file.flush();
    if (elf_file.error_flags.no_entry_point_found) {
        try errors.ensureCapacity(errors.items.len + 1);
        errors.appendAssumeCapacity(.{
            .byte_offset = 0,
            .msg = try std.fmt.allocPrint(errors.allocator, "no entry point found", .{}),
        });
    }
    try af.finish();
    return result;
}

fn openCFile(allocator: *Allocator, file: fs.File, options: Options) !File.C {
    return File.C{
        .allocator = allocator,
        .file = file,
        .options = options,
        .main = std.ArrayList(u8).init(allocator),
        .header = std.ArrayList(u8).init(allocator),
        .constants = std.ArrayList(u8).init(allocator),
        .called = std.StringHashMap(void).init(allocator),
    };
}

/// Attempts incremental linking, if the file already exists.
/// If incremental linking fails, falls back to truncating the file and rewriting it.
/// Returns an error if `file` is not already open with +read +write +seek abilities.
/// A malicious file is detected as incremental link failure and does not cause Illegal Behavior.
/// This operation is not atomic.
pub fn openBinFile(allocator: *Allocator, file: fs.File, options: Options) !File.Elf {
    return openBinFileInner(allocator, file, options) catch |err| switch (err) {
        error.IncrFailed => {
            return createElfFile(allocator, file, options);
        },
        else => |e| return e,
    };
}

pub const File = struct {
    tag: Tag,
    pub fn cast(base: *File, comptime T: type) ?*T {
        if (base.tag != T.base_tag)
            return null;

        return @fieldParentPtr(T, "base", base);
    }

    pub fn makeWritable(base: *File, dir: fs.Dir, sub_path: []const u8) !void {
        switch (base.tag) {
            .Elf => return @fieldParentPtr(Elf, "base", base).makeWritable(dir, sub_path),
            .C => {},
            else => unreachable,
        }
    }

    pub fn makeExecutable(base: *File) !void {
        switch (base.tag) {
            .Elf => return @fieldParentPtr(Elf, "base", base).makeExecutable(),
            else => unreachable,
        }
    }

    pub fn updateDecl(base: *File, module: *Module, decl: *Module.Decl) !void {
        switch (base.tag) {
            .Elf => return @fieldParentPtr(Elf, "base", base).updateDecl(module, decl),
            .C => return @fieldParentPtr(C, "base", base).updateDecl(module, decl),
            else => unreachable,
        }
    }

    pub fn allocateDeclIndexes(base: *File, decl: *Module.Decl) !void {
        switch (base.tag) {
            .Elf => return @fieldParentPtr(Elf, "base", base).allocateDeclIndexes(decl),
            .C => {},
            else => unreachable,
        }
    }

    pub fn deinit(base: *File) void {
        switch (base.tag) {
            .Elf => @fieldParentPtr(Elf, "base", base).deinit(),
            .C => @fieldParentPtr(C, "base", base).deinit(),
            else => unreachable,
        }
    }

    pub fn destroy(base: *File) void {
        switch (base.tag) {
            .Elf => {
                const parent = @fieldParentPtr(Elf, "base", base);
                parent.deinit();
                parent.allocator.destroy(parent);
            },
            .C => {
                const parent = @fieldParentPtr(C, "base", base);
                parent.deinit();
                parent.allocator.destroy(parent);
            },
            else => unreachable,
        }
    }

    pub fn flush(base: *File) !void {
        try switch (base.tag) {
            .Elf => @fieldParentPtr(Elf, "base", base).flush(),
            .C => @fieldParentPtr(C, "base", base).flush(),
            else => unreachable,
        };
    }

    pub fn freeDecl(base: *File, decl: *Module.Decl) void {
        switch (base.tag) {
            .Elf => @fieldParentPtr(Elf, "base", base).freeDecl(decl),
            else => unreachable,
        }
    }

    pub fn errorFlags(base: *File) ErrorFlags {
        return switch (base.tag) {
            .Elf => @fieldParentPtr(Elf, "base", base).error_flags,
            .C => return .{ .no_entry_point_found = false },
            else => unreachable,
        };
    }

    pub fn options(base: *File) Options {
        return switch (base.tag) {
            .Elf => @fieldParentPtr(Elf, "base", base).options,
            .C => @fieldParentPtr(C, "base", base).options,
        };
    }

    pub const Tag = enum {
        Elf,
        C,
    };

    pub const ErrorFlags = struct {
        no_entry_point_found: bool = false,
    };

    pub const C = struct {
        pub const base_tag: Tag = .C;
        base: File = File{ .tag = base_tag },

        allocator: *Allocator,
        header: std.ArrayList(u8),
        constants: std.ArrayList(u8),
        main: std.ArrayList(u8),
        file: ?fs.File,
        options: Options,
        called: std.StringHashMap(void),
        need_stddef: bool = false,
        need_stdint: bool = false,
        need_noreturn: bool = false,
        error_msg: *Module.ErrorMsg = undefined,

        pub fn fail(self: *C, src: usize, comptime format: []const u8, args: var) !void {
            self.error_msg = try Module.ErrorMsg.create(self.allocator, src, format, args);
            return error.CGenFailure;
        }

        pub fn deinit(self: *File.C) void {
            self.main.deinit();
            self.header.deinit();
            self.constants.deinit();
            self.called.deinit();
            if (self.file) |f|
                f.close();
        }

        pub fn updateDecl(self: *File.C, module: *Module, decl: *Module.Decl) !void {
            cgen.generate(self, decl) catch |err| {
                if (err == error.CGenFailure) {
                    try module.failed_decls.put(decl, self.error_msg);
                }
                return err;
            };
        }

        pub fn flush(self: *File.C) !void {
            const writer = self.file.?.writer();
            try writer.writeAll(@embedFile("cbe.h"));
            var includes = false;
            if (self.need_stddef) {
                try writer.writeAll("#include <stddef.h>\n");
                includes = true;
            }
            if (self.need_stdint) {
                try writer.writeAll("#include <stdint.h>\n");
                includes = true;
            }
            if (includes) {
                try writer.writeByte('\n');
            }
            if (self.header.items.len > 0) {
                try writer.print("{}\n", .{self.header.items});
            }
            if (self.constants.items.len > 0) {
                try writer.print("{}\n", .{self.constants.items});
            }
            if (self.main.items.len > 1) {
                const last_two = self.main.items[self.main.items.len - 2 ..];
                if (std.mem.eql(u8, last_two, "\n\n")) {
                    self.main.items.len -= 1;
                }
            }
            try writer.writeAll(self.main.items);
            self.file.?.close();
            self.file = null;
        }
    };

    pub const Elf = struct {
        pub const base_tag: Tag = .Elf;
        base: File = File{ .tag = base_tag },

        allocator: *Allocator,
        file: ?fs.File,
        owns_file_handle: bool,
        options: Options,
        ptr_width: enum { p32, p64 },

        /// Stored in native-endian format, depending on target endianness needs to be bswapped on read/write.
        /// Same order as in the file.
        sections: std.ArrayListUnmanaged(elf.Elf64_Shdr) = std.ArrayListUnmanaged(elf.Elf64_Shdr){},
        shdr_table_offset: ?u64 = null,

        /// Stored in native-endian format, depending on target endianness needs to be bswapped on read/write.
        /// Same order as in the file.
        program_headers: std.ArrayListUnmanaged(elf.Elf64_Phdr) = std.ArrayListUnmanaged(elf.Elf64_Phdr){},
        phdr_table_offset: ?u64 = null,
        /// The index into the program headers of a PT_LOAD program header with Read and Execute flags
        phdr_load_re_index: ?u16 = null,
        /// The index into the program headers of the global offset table.
        /// It needs PT_LOAD and Read flags.
        phdr_got_index: ?u16 = null,
        entry_addr: ?u64 = null,

        shstrtab: std.ArrayListUnmanaged(u8) = std.ArrayListUnmanaged(u8){},
        shstrtab_index: ?u16 = null,

        text_section_index: ?u16 = null,
        symtab_section_index: ?u16 = null,
        got_section_index: ?u16 = null,

        /// The same order as in the file. ELF requires global symbols to all be after the
        /// local symbols, they cannot be mixed. So we must buffer all the global symbols and
        /// write them at the end. These are only the local symbols. The length of this array
        /// is the value used for sh_info in the .symtab section.
        local_symbols: std.ArrayListUnmanaged(elf.Elf64_Sym) = std.ArrayListUnmanaged(elf.Elf64_Sym){},
        global_symbols: std.ArrayListUnmanaged(elf.Elf64_Sym) = std.ArrayListUnmanaged(elf.Elf64_Sym){},

        local_symbol_free_list: std.ArrayListUnmanaged(u32) = std.ArrayListUnmanaged(u32){},
        global_symbol_free_list: std.ArrayListUnmanaged(u32) = std.ArrayListUnmanaged(u32){},
        offset_table_free_list: std.ArrayListUnmanaged(u32) = std.ArrayListUnmanaged(u32){},

        /// Same order as in the file. The value is the absolute vaddr value.
        /// If the vaddr of the executable program header changes, the entire
        /// offset table needs to be rewritten.
        offset_table: std.ArrayListUnmanaged(u64) = std.ArrayListUnmanaged(u64){},

        phdr_table_dirty: bool = false,
        shdr_table_dirty: bool = false,
        shstrtab_dirty: bool = false,
        offset_table_count_dirty: bool = false,

        error_flags: ErrorFlags = ErrorFlags{},

        /// A list of text blocks that have surplus capacity. This list can have false
        /// positives, as functions grow and shrink over time, only sometimes being added
        /// or removed from the freelist.
        ///
        /// A text block has surplus capacity when its overcapacity value is greater than
        /// minimum_text_block_size * alloc_num / alloc_den. That is, when it has so
        /// much extra capacity, that we could fit a small new symbol in it, itself with
        /// ideal_capacity or more.
        ///
        /// Ideal capacity is defined by size * alloc_num / alloc_den.
        ///
        /// Overcapacity is measured by actual_capacity - ideal_capacity. Note that
        /// overcapacity can be negative. A simple way to have negative overcapacity is to
        /// allocate a fresh text block, which will have ideal capacity, and then grow it
        /// by 1 byte. It will then have -1 overcapacity.
        text_block_free_list: std.ArrayListUnmanaged(*TextBlock) = std.ArrayListUnmanaged(*TextBlock){},
        last_text_block: ?*TextBlock = null,

        /// `alloc_num / alloc_den` is the factor of padding when allocating.
        const alloc_num = 4;
        const alloc_den = 3;

        /// In order for a slice of bytes to be considered eligible to keep metadata pointing at
        /// it as a possible place to put new symbols, it must have enough room for this many bytes
        /// (plus extra for reserved capacity).
        const minimum_text_block_size = 64;
        const min_text_capacity = minimum_text_block_size * alloc_num / alloc_den;

        pub const TextBlock = struct {
            /// Each decl always gets a local symbol with the fully qualified name.
            /// The vaddr and size are found here directly.
            /// The file offset is found by computing the vaddr offset from the section vaddr
            /// the symbol references, and adding that to the file offset of the section.
            /// If this field is 0, it means the codegen size = 0 and there is no symbol or
            /// offset table entry.
            local_sym_index: u32,
            /// This field is undefined for symbols with size = 0.
            offset_table_index: u32,
            /// Points to the previous and next neighbors, based on the `text_offset`.
            /// This can be used to find, for example, the capacity of this `TextBlock`.
            prev: ?*TextBlock,
            next: ?*TextBlock,

            pub const empty = TextBlock{
                .local_sym_index = 0,
                .offset_table_index = undefined,
                .prev = null,
                .next = null,
            };

            /// Returns how much room there is to grow in virtual address space.
            /// File offset relocation happens transparently, so it is not included in
            /// this calculation.
            fn capacity(self: TextBlock, elf_file: Elf) u64 {
                const self_sym = elf_file.local_symbols.items[self.local_sym_index];
                if (self.next) |next| {
                    const next_sym = elf_file.local_symbols.items[next.local_sym_index];
                    return next_sym.st_value - self_sym.st_value;
                } else {
                    // We are the last block. The capacity is limited only by virtual address space.
                    return std.math.maxInt(u32) - self_sym.st_value;
                }
            }

            fn freeListEligible(self: TextBlock, elf_file: Elf) bool {
                // No need to keep a free list node for the last block.
                const next = self.next orelse return false;
                const self_sym = elf_file.local_symbols.items[self.local_sym_index];
                const next_sym = elf_file.local_symbols.items[next.local_sym_index];
                const cap = next_sym.st_value - self_sym.st_value;
                const ideal_cap = self_sym.st_size * alloc_num / alloc_den;
                if (cap <= ideal_cap) return false;
                const surplus = cap - ideal_cap;
                return surplus >= min_text_capacity;
            }
        };

        pub const Export = struct {
            sym_index: ?u32 = null,
        };
<<<<<<< HEAD
        if (self.phdr_load_re_index == null) {
            self.phdr_load_re_index = @intCast(u16, self.program_headers.items.len);
            const file_size = self.options.program_code_size_hint;
            const p_align = 0x1000;
            const off = self.findFreeSpace(file_size, p_align);
            std.log.debug(.link, "found PT_LOAD free space 0x{x} to 0x{x}\n", .{ off, off + file_size });
            try self.program_headers.append(self.allocator, .{
                .p_type = elf.PT_LOAD,
                .p_offset = off,
                .p_filesz = file_size,
                .p_vaddr = default_entry_addr,
                .p_paddr = default_entry_addr,
                .p_memsz = file_size,
                .p_align = p_align,
                .p_flags = elf.PF_X | elf.PF_R,
            });
            self.entry_addr = null;
            self.phdr_table_dirty = true;
        }
        if (self.phdr_got_index == null) {
            self.phdr_got_index = @intCast(u16, self.program_headers.items.len);
            const file_size = @as(u64, ptr_size) * self.options.symbol_count_hint;
            // We really only need ptr alignment but since we are using PROGBITS, linux requires
            // page align.
            const p_align = 0x1000;
            const off = self.findFreeSpace(file_size, p_align);
            std.log.debug(.link, "found PT_LOAD free space 0x{x} to 0x{x}\n", .{ off, off + file_size });
            // TODO instead of hard coding the vaddr, make a function to find a vaddr to put things at.
            // we'll need to re-use that function anyway, in case the GOT grows and overlaps something
            // else in virtual memory.
            const default_got_addr = 0x4000000;
            try self.program_headers.append(self.allocator, .{
                .p_type = elf.PT_LOAD,
                .p_offset = off,
                .p_filesz = file_size,
                .p_vaddr = default_got_addr,
                .p_paddr = default_got_addr,
                .p_memsz = file_size,
                .p_align = p_align,
                .p_flags = elf.PF_R,
            });
            self.phdr_table_dirty = true;
        }
        if (self.shstrtab_index == null) {
            self.shstrtab_index = @intCast(u16, self.sections.items.len);
            assert(self.shstrtab.items.len == 0);
            try self.shstrtab.append(self.allocator, 0); // need a 0 at position 0
            const off = self.findFreeSpace(self.shstrtab.items.len, 1);
            std.log.debug(.link, "found shstrtab free space 0x{x} to 0x{x}\n", .{ off, off + self.shstrtab.items.len });
            try self.sections.append(self.allocator, .{
                .sh_name = try self.makeString(".shstrtab"),
                .sh_type = elf.SHT_STRTAB,
                .sh_flags = 0,
                .sh_addr = 0,
                .sh_offset = off,
                .sh_size = self.shstrtab.items.len,
                .sh_link = 0,
                .sh_info = 0,
                .sh_addralign = 1,
                .sh_entsize = 0,
=======

        pub fn deinit(self: *Elf) void {
            self.sections.deinit(self.allocator);
            self.program_headers.deinit(self.allocator);
            self.shstrtab.deinit(self.allocator);
            self.local_symbols.deinit(self.allocator);
            self.global_symbols.deinit(self.allocator);
            self.global_symbol_free_list.deinit(self.allocator);
            self.local_symbol_free_list.deinit(self.allocator);
            self.offset_table_free_list.deinit(self.allocator);
            self.text_block_free_list.deinit(self.allocator);
            self.offset_table.deinit(self.allocator);
            if (self.owns_file_handle) {
                if (self.file) |f| f.close();
            }
        }

        pub fn makeExecutable(self: *Elf) !void {
            assert(self.owns_file_handle);
            if (self.file) |f| {
                f.close();
                self.file = null;
            }
        }

        pub fn makeWritable(self: *Elf, dir: fs.Dir, sub_path: []const u8) !void {
            assert(self.owns_file_handle);
            if (self.file != null) return;
            self.file = try dir.createFile(sub_path, .{
                .truncate = false,
                .read = true,
                .mode = determineMode(self.options),
>>>>>>> 0e1c7209
            });
        }

        /// Returns end pos of collision, if any.
        fn detectAllocCollision(self: *Elf, start: u64, size: u64) ?u64 {
            const small_ptr = self.options.target.cpu.arch.ptrBitWidth() == 32;
            const ehdr_size: u64 = if (small_ptr) @sizeOf(elf.Elf32_Ehdr) else @sizeOf(elf.Elf64_Ehdr);
            if (start < ehdr_size)
                return ehdr_size;

            const end = start + satMul(size, alloc_num) / alloc_den;

            if (self.shdr_table_offset) |off| {
                const shdr_size: u64 = if (small_ptr) @sizeOf(elf.Elf32_Shdr) else @sizeOf(elf.Elf64_Shdr);
                const tight_size = self.sections.items.len * shdr_size;
                const increased_size = satMul(tight_size, alloc_num) / alloc_den;
                const test_end = off + increased_size;
                if (end > off and start < test_end) {
                    return test_end;
                }
            }

            if (self.phdr_table_offset) |off| {
                const phdr_size: u64 = if (small_ptr) @sizeOf(elf.Elf32_Phdr) else @sizeOf(elf.Elf64_Phdr);
                const tight_size = self.sections.items.len * phdr_size;
                const increased_size = satMul(tight_size, alloc_num) / alloc_den;
                const test_end = off + increased_size;
                if (end > off and start < test_end) {
                    return test_end;
                }
            }

            for (self.sections.items) |section| {
                const increased_size = satMul(section.sh_size, alloc_num) / alloc_den;
                const test_end = section.sh_offset + increased_size;
                if (end > section.sh_offset and start < test_end) {
                    return test_end;
                }
            }
            for (self.program_headers.items) |program_header| {
                const increased_size = satMul(program_header.p_filesz, alloc_num) / alloc_den;
                const test_end = program_header.p_offset + increased_size;
                if (end > program_header.p_offset and start < test_end) {
                    return test_end;
                }
            }
            return null;
        }

        fn allocatedSize(self: *Elf, start: u64) u64 {
            var min_pos: u64 = std.math.maxInt(u64);
            if (self.shdr_table_offset) |off| {
                if (off > start and off < min_pos) min_pos = off;
            }
            if (self.phdr_table_offset) |off| {
                if (off > start and off < min_pos) min_pos = off;
            }
            for (self.sections.items) |section| {
                if (section.sh_offset <= start) continue;
                if (section.sh_offset < min_pos) min_pos = section.sh_offset;
            }
            for (self.program_headers.items) |program_header| {
                if (program_header.p_offset <= start) continue;
                if (program_header.p_offset < min_pos) min_pos = program_header.p_offset;
            }
            return min_pos - start;
        }
<<<<<<< HEAD
        if (self.symtab_section_index == null) {
            self.symtab_section_index = @intCast(u16, self.sections.items.len);
            const min_align: u16 = if (small_ptr) @alignOf(elf.Elf32_Sym) else @alignOf(elf.Elf64_Sym);
            const each_size: u64 = if (small_ptr) @sizeOf(elf.Elf32_Sym) else @sizeOf(elf.Elf64_Sym);
            const file_size = self.options.symbol_count_hint * each_size;
            const off = self.findFreeSpace(file_size, min_align);
            std.log.debug(.link, "found symtab free space 0x{x} to 0x{x}\n", .{ off, off + file_size });

            try self.sections.append(self.allocator, .{
                .sh_name = try self.makeString(".symtab"),
                .sh_type = elf.SHT_SYMTAB,
                .sh_flags = 0,
                .sh_addr = 0,
                .sh_offset = off,
                .sh_size = file_size,
                // The section header index of the associated string table.
                .sh_link = self.shstrtab_index.?,
                .sh_info = @intCast(u32, self.local_symbols.items.len),
                .sh_addralign = min_align,
                .sh_entsize = each_size,
            });
            self.shdr_table_dirty = true;
            try self.writeSymbol(0);
=======

        fn findFreeSpace(self: *Elf, object_size: u64, min_alignment: u16) u64 {
            var start: u64 = 0;
            while (self.detectAllocCollision(start, object_size)) |item_end| {
                start = mem.alignForwardGeneric(u64, item_end, min_alignment);
            }
            return start;
>>>>>>> 0e1c7209
        }

        fn makeString(self: *Elf, bytes: []const u8) !u32 {
            try self.shstrtab.ensureCapacity(self.allocator, self.shstrtab.items.len + bytes.len + 1);
            const result = self.shstrtab.items.len;
            self.shstrtab.appendSliceAssumeCapacity(bytes);
            self.shstrtab.appendAssumeCapacity(0);
            return @intCast(u32, result);
        }

        fn getString(self: *Elf, str_off: u32) []const u8 {
            assert(str_off < self.shstrtab.items.len);
            return mem.spanZ(@ptrCast([*:0]const u8, self.shstrtab.items.ptr + str_off));
        }

        fn updateString(self: *Elf, old_str_off: u32, new_name: []const u8) !u32 {
            const existing_name = self.getString(old_str_off);
            if (mem.eql(u8, existing_name, new_name)) {
                return old_str_off;
            }
            return self.makeString(new_name);
        }

        pub fn populateMissingMetadata(self: *Elf) !void {
            const small_ptr = switch (self.ptr_width) {
                .p32 => true,
                .p64 => false,
            };
            const ptr_size: u8 = switch (self.ptr_width) {
                .p32 => 4,
                .p64 => 8,
            };
            if (self.phdr_load_re_index == null) {
                self.phdr_load_re_index = @intCast(u16, self.program_headers.items.len);
                const file_size = self.options.program_code_size_hint;
                const p_align = 0x1000;
                const off = self.findFreeSpace(file_size, p_align);
                //std.log.debug(.link, "found PT_LOAD free space 0x{x} to 0x{x}\n", .{ off, off + file_size });
                try self.program_headers.append(self.allocator, .{
                    .p_type = elf.PT_LOAD,
                    .p_offset = off,
                    .p_filesz = file_size,
                    .p_vaddr = default_entry_addr,
                    .p_paddr = default_entry_addr,
                    .p_memsz = file_size,
                    .p_align = p_align,
                    .p_flags = elf.PF_X | elf.PF_R,
                });
                self.entry_addr = null;
                self.phdr_table_dirty = true;
            }
            if (self.phdr_got_index == null) {
                self.phdr_got_index = @intCast(u16, self.program_headers.items.len);
                const file_size = @as(u64, ptr_size) * self.options.symbol_count_hint;
                // We really only need ptr alignment but since we are using PROGBITS, linux requires
                // page align.
                const p_align = 0x1000;
                const off = self.findFreeSpace(file_size, p_align);
                //std.log.debug(.link, "found PT_LOAD free space 0x{x} to 0x{x}\n", .{ off, off + file_size });
                // TODO instead of hard coding the vaddr, make a function to find a vaddr to put things at.
                // we'll need to re-use that function anyway, in case the GOT grows and overlaps something
                // else in virtual memory.
                const default_got_addr = 0x4000000;
                try self.program_headers.append(self.allocator, .{
                    .p_type = elf.PT_LOAD,
                    .p_offset = off,
                    .p_filesz = file_size,
                    .p_vaddr = default_got_addr,
                    .p_paddr = default_got_addr,
                    .p_memsz = file_size,
                    .p_align = p_align,
                    .p_flags = elf.PF_R,
                });
                self.phdr_table_dirty = true;
            }
            if (self.shstrtab_index == null) {
                self.shstrtab_index = @intCast(u16, self.sections.items.len);
                assert(self.shstrtab.items.len == 0);
                try self.shstrtab.append(self.allocator, 0); // need a 0 at position 0
                const off = self.findFreeSpace(self.shstrtab.items.len, 1);
                //std.log.debug(.link, "found shstrtab free space 0x{x} to 0x{x}\n", .{ off, off + self.shstrtab.items.len });
                try self.sections.append(self.allocator, .{
                    .sh_name = try self.makeString(".shstrtab"),
                    .sh_type = elf.SHT_STRTAB,
                    .sh_flags = 0,
                    .sh_addr = 0,
                    .sh_offset = off,
                    .sh_size = self.shstrtab.items.len,
                    .sh_link = 0,
                    .sh_info = 0,
                    .sh_addralign = 1,
                    .sh_entsize = 0,
                });
                self.shstrtab_dirty = true;
                self.shdr_table_dirty = true;
            }
            if (self.text_section_index == null) {
                self.text_section_index = @intCast(u16, self.sections.items.len);
                const phdr = &self.program_headers.items[self.phdr_load_re_index.?];

                try self.sections.append(self.allocator, .{
                    .sh_name = try self.makeString(".text"),
                    .sh_type = elf.SHT_PROGBITS,
                    .sh_flags = elf.SHF_ALLOC | elf.SHF_EXECINSTR,
                    .sh_addr = phdr.p_vaddr,
                    .sh_offset = phdr.p_offset,
                    .sh_size = phdr.p_filesz,
                    .sh_link = 0,
                    .sh_info = 0,
                    .sh_addralign = phdr.p_align,
                    .sh_entsize = 0,
                });
                self.shdr_table_dirty = true;
            }
            if (self.got_section_index == null) {
                self.got_section_index = @intCast(u16, self.sections.items.len);
                const phdr = &self.program_headers.items[self.phdr_got_index.?];

                try self.sections.append(self.allocator, .{
                    .sh_name = try self.makeString(".got"),
                    .sh_type = elf.SHT_PROGBITS,
                    .sh_flags = elf.SHF_ALLOC,
                    .sh_addr = phdr.p_vaddr,
                    .sh_offset = phdr.p_offset,
                    .sh_size = phdr.p_filesz,
                    .sh_link = 0,
                    .sh_info = 0,
                    .sh_addralign = phdr.p_align,
                    .sh_entsize = 0,
                });
                self.shdr_table_dirty = true;
            }
            if (self.symtab_section_index == null) {
                self.symtab_section_index = @intCast(u16, self.sections.items.len);
                const min_align: u16 = if (small_ptr) @alignOf(elf.Elf32_Sym) else @alignOf(elf.Elf64_Sym);
                const each_size: u64 = if (small_ptr) @sizeOf(elf.Elf32_Sym) else @sizeOf(elf.Elf64_Sym);
                const file_size = self.options.symbol_count_hint * each_size;
                const off = self.findFreeSpace(file_size, min_align);
                //std.log.debug(.link, "found symtab free space 0x{x} to 0x{x}\n", .{ off, off + file_size });

                try self.sections.append(self.allocator, .{
                    .sh_name = try self.makeString(".symtab"),
                    .sh_type = elf.SHT_SYMTAB,
                    .sh_flags = 0,
                    .sh_addr = 0,
                    .sh_offset = off,
                    .sh_size = file_size,
                    // The section header index of the associated string table.
                    .sh_link = self.shstrtab_index.?,
                    .sh_info = @intCast(u32, self.local_symbols.items.len),
                    .sh_addralign = min_align,
                    .sh_entsize = each_size,
                });
                self.shdr_table_dirty = true;
                try self.writeSymbol(0);
            }
            const shsize: u64 = switch (self.ptr_width) {
                .p32 => @sizeOf(elf.Elf32_Shdr),
                .p64 => @sizeOf(elf.Elf64_Shdr),
            };
            const shalign: u16 = switch (self.ptr_width) {
                .p32 => @alignOf(elf.Elf32_Shdr),
                .p64 => @alignOf(elf.Elf64_Shdr),
            };
            if (self.shdr_table_offset == null) {
                self.shdr_table_offset = self.findFreeSpace(self.sections.items.len * shsize, shalign);
                self.shdr_table_dirty = true;
            }
            const phsize: u64 = switch (self.ptr_width) {
                .p32 => @sizeOf(elf.Elf32_Phdr),
                .p64 => @sizeOf(elf.Elf64_Phdr),
            };
            const phalign: u16 = switch (self.ptr_width) {
                .p32 => @alignOf(elf.Elf32_Phdr),
                .p64 => @alignOf(elf.Elf64_Phdr),
            };
            if (self.phdr_table_offset == null) {
                self.phdr_table_offset = self.findFreeSpace(self.program_headers.items.len * phsize, phalign);
                self.phdr_table_dirty = true;
            }
            {
                // Iterate over symbols, populating free_list and last_text_block.
                if (self.local_symbols.items.len != 1) {
                    @panic("TODO implement setting up free_list and last_text_block from existing ELF file");
                }
                // We are starting with an empty file. The default values are correct, null and empty list.
            }
        }

        /// Commit pending changes and write headers.
        pub fn flush(self: *Elf) !void {
            const foreign_endian = self.options.target.cpu.arch.endian() != std.Target.current.cpu.arch.endian();

            // Unfortunately these have to be buffered and done at the end because ELF does not allow
            // mixing local and global symbols within a symbol table.
            try self.writeAllGlobalSymbols();

            if (self.phdr_table_dirty) {
                const phsize: u64 = switch (self.ptr_width) {
                    .p32 => @sizeOf(elf.Elf32_Phdr),
                    .p64 => @sizeOf(elf.Elf64_Phdr),
                };
                const phalign: u16 = switch (self.ptr_width) {
                    .p32 => @alignOf(elf.Elf32_Phdr),
                    .p64 => @alignOf(elf.Elf64_Phdr),
                };
                const allocated_size = self.allocatedSize(self.phdr_table_offset.?);
                const needed_size = self.program_headers.items.len * phsize;

                if (needed_size > allocated_size) {
                    self.phdr_table_offset = null; // free the space
                    self.phdr_table_offset = self.findFreeSpace(needed_size, phalign);
                }
<<<<<<< HEAD
                shstrtab_sect.sh_size = needed_size;
                std.log.debug(.link, "shstrtab start=0x{x} end=0x{x}\n", .{ shstrtab_sect.sh_offset, shstrtab_sect.sh_offset + needed_size });
=======
>>>>>>> 0e1c7209

                switch (self.ptr_width) {
                    .p32 => {
                        const buf = try self.allocator.alloc(elf.Elf32_Phdr, self.program_headers.items.len);
                        defer self.allocator.free(buf);

                        for (buf) |*phdr, i| {
                            phdr.* = progHeaderTo32(self.program_headers.items[i]);
                            if (foreign_endian) {
                                bswapAllFields(elf.Elf32_Phdr, phdr);
                            }
                        }
                        try self.file.?.pwriteAll(mem.sliceAsBytes(buf), self.phdr_table_offset.?);
                    },
                    .p64 => {
                        const buf = try self.allocator.alloc(elf.Elf64_Phdr, self.program_headers.items.len);
                        defer self.allocator.free(buf);

                        for (buf) |*phdr, i| {
                            phdr.* = self.program_headers.items[i];
                            if (foreign_endian) {
                                bswapAllFields(elf.Elf64_Phdr, phdr);
                            }
                        }
                        try self.file.?.pwriteAll(mem.sliceAsBytes(buf), self.phdr_table_offset.?);
                    },
                }
                self.phdr_table_dirty = false;
            }

            {
                const shstrtab_sect = &self.sections.items[self.shstrtab_index.?];
                if (self.shstrtab_dirty or self.shstrtab.items.len != shstrtab_sect.sh_size) {
                    const allocated_size = self.allocatedSize(shstrtab_sect.sh_offset);
                    const needed_size = self.shstrtab.items.len;

                    if (needed_size > allocated_size) {
                        shstrtab_sect.sh_size = 0; // free the space
                        shstrtab_sect.sh_offset = self.findFreeSpace(needed_size, 1);
                    }
                    shstrtab_sect.sh_size = needed_size;
                    //std.log.debug(.link, "shstrtab start=0x{x} end=0x{x}\n", .{ shstrtab_sect.sh_offset, shstrtab_sect.sh_offset + needed_size });

<<<<<<< HEAD
                    for (buf) |*shdr, i| {
                        shdr.* = self.sections.items[i];
                        std.log.debug(.link, "writing section {}\n", .{shdr.*});
                        if (foreign_endian) {
                            bswapAllFields(elf.Elf64_Shdr, shdr);
                        }
=======
                    try self.file.?.pwriteAll(self.shstrtab.items, shstrtab_sect.sh_offset);
                    if (!self.shdr_table_dirty) {
                        // Then it won't get written with the others and we need to do it.
                        try self.writeSectHeader(self.shstrtab_index.?);
>>>>>>> 0e1c7209
                    }
                    self.shstrtab_dirty = false;
                }
            }
<<<<<<< HEAD
            self.shdr_table_dirty = false;
        }
        if (self.entry_addr == null and self.options.output_mode == .Exe) {
            std.log.debug(.link, "no_entry_point_found = true\n", .{});
            self.error_flags.no_entry_point_found = true;
        } else {
            self.error_flags.no_entry_point_found = false;
            try self.writeElfHeader();
        }
=======
            if (self.shdr_table_dirty) {
                const shsize: u64 = switch (self.ptr_width) {
                    .p32 => @sizeOf(elf.Elf32_Shdr),
                    .p64 => @sizeOf(elf.Elf64_Shdr),
                };
                const shalign: u16 = switch (self.ptr_width) {
                    .p32 => @alignOf(elf.Elf32_Shdr),
                    .p64 => @alignOf(elf.Elf64_Shdr),
                };
                const allocated_size = self.allocatedSize(self.shdr_table_offset.?);
                const needed_size = self.sections.items.len * shsize;
>>>>>>> 0e1c7209

                if (needed_size > allocated_size) {
                    self.shdr_table_offset = null; // free the space
                    self.shdr_table_offset = self.findFreeSpace(needed_size, shalign);
                }

                switch (self.ptr_width) {
                    .p32 => {
                        const buf = try self.allocator.alloc(elf.Elf32_Shdr, self.sections.items.len);
                        defer self.allocator.free(buf);

                        for (buf) |*shdr, i| {
                            shdr.* = sectHeaderTo32(self.sections.items[i]);
                            if (foreign_endian) {
                                bswapAllFields(elf.Elf32_Shdr, shdr);
                            }
                        }
                        try self.file.?.pwriteAll(mem.sliceAsBytes(buf), self.shdr_table_offset.?);
                    },
                    .p64 => {
                        const buf = try self.allocator.alloc(elf.Elf64_Shdr, self.sections.items.len);
                        defer self.allocator.free(buf);

                        for (buf) |*shdr, i| {
                            shdr.* = self.sections.items[i];
                            //std.log.debug(.link, "writing section {}\n", .{shdr.*});
                            if (foreign_endian) {
                                bswapAllFields(elf.Elf64_Shdr, shdr);
                            }
                        }
                        try self.file.?.pwriteAll(mem.sliceAsBytes(buf), self.shdr_table_offset.?);
                    },
                }
                self.shdr_table_dirty = false;
            }
            if (self.entry_addr == null and self.options.output_mode == .Exe) {
                self.error_flags.no_entry_point_found = true;
            } else {
                self.error_flags.no_entry_point_found = false;
                try self.writeElfHeader();
            }

            // The point of flush() is to commit changes, so nothing should be dirty after this.
            assert(!self.phdr_table_dirty);
            assert(!self.shdr_table_dirty);
            assert(!self.shstrtab_dirty);
            assert(!self.offset_table_count_dirty);
            const syms_sect = &self.sections.items[self.symtab_section_index.?];
            assert(syms_sect.sh_info == self.local_symbols.items.len);
        }

        fn writeElfHeader(self: *Elf) !void {
            var hdr_buf: [@sizeOf(elf.Elf64_Ehdr)]u8 = undefined;

            var index: usize = 0;
            hdr_buf[0..4].* = "\x7fELF".*;
            index += 4;

            hdr_buf[index] = switch (self.ptr_width) {
                .p32 => elf.ELFCLASS32,
                .p64 => elf.ELFCLASS64,
            };
            index += 1;

            const endian = self.options.target.cpu.arch.endian();
            hdr_buf[index] = switch (endian) {
                .Little => elf.ELFDATA2LSB,
                .Big => elf.ELFDATA2MSB,
            };
            index += 1;

            hdr_buf[index] = 1; // ELF version
            index += 1;

            // OS ABI, often set to 0 regardless of target platform
            // ABI Version, possibly used by glibc but not by static executables
            // padding
            mem.set(u8, hdr_buf[index..][0..9], 0);
            index += 9;

            assert(index == 16);

            const elf_type = switch (self.options.output_mode) {
                .Exe => elf.ET.EXEC,
                .Obj => elf.ET.REL,
                .Lib => switch (self.options.link_mode) {
                    .Static => elf.ET.REL,
                    .Dynamic => elf.ET.DYN,
                },
            };
            mem.writeInt(u16, hdr_buf[index..][0..2], @enumToInt(elf_type), endian);
            index += 2;

            const machine = self.options.target.cpu.arch.toElfMachine();
            mem.writeInt(u16, hdr_buf[index..][0..2], @enumToInt(machine), endian);
            index += 2;

            // ELF Version, again
            mem.writeInt(u32, hdr_buf[index..][0..4], 1, endian);
            index += 4;

            const e_entry = if (elf_type == .REL) 0 else self.entry_addr.?;

            switch (self.ptr_width) {
                .p32 => {
                    mem.writeInt(u32, hdr_buf[index..][0..4], @intCast(u32, e_entry), endian);
                    index += 4;

                    // e_phoff
                    mem.writeInt(u32, hdr_buf[index..][0..4], @intCast(u32, self.phdr_table_offset.?), endian);
                    index += 4;

                    // e_shoff
                    mem.writeInt(u32, hdr_buf[index..][0..4], @intCast(u32, self.shdr_table_offset.?), endian);
                    index += 4;
                },
                .p64 => {
                    // e_entry
                    mem.writeInt(u64, hdr_buf[index..][0..8], e_entry, endian);
                    index += 8;

                    // e_phoff
                    mem.writeInt(u64, hdr_buf[index..][0..8], self.phdr_table_offset.?, endian);
                    index += 8;

                    // e_shoff
                    mem.writeInt(u64, hdr_buf[index..][0..8], self.shdr_table_offset.?, endian);
                    index += 8;
                },
            }

            const e_flags = 0;
            mem.writeInt(u32, hdr_buf[index..][0..4], e_flags, endian);
            index += 4;

            const e_ehsize: u16 = switch (self.ptr_width) {
                .p32 => @sizeOf(elf.Elf32_Ehdr),
                .p64 => @sizeOf(elf.Elf64_Ehdr),
            };
            mem.writeInt(u16, hdr_buf[index..][0..2], e_ehsize, endian);
            index += 2;

            const e_phentsize: u16 = switch (self.ptr_width) {
                .p32 => @sizeOf(elf.Elf32_Phdr),
                .p64 => @sizeOf(elf.Elf64_Phdr),
            };
            mem.writeInt(u16, hdr_buf[index..][0..2], e_phentsize, endian);
            index += 2;

            const e_phnum = @intCast(u16, self.program_headers.items.len);
            mem.writeInt(u16, hdr_buf[index..][0..2], e_phnum, endian);
            index += 2;

            const e_shentsize: u16 = switch (self.ptr_width) {
                .p32 => @sizeOf(elf.Elf32_Shdr),
                .p64 => @sizeOf(elf.Elf64_Shdr),
            };
            mem.writeInt(u16, hdr_buf[index..][0..2], e_shentsize, endian);
            index += 2;

            const e_shnum = @intCast(u16, self.sections.items.len);
            mem.writeInt(u16, hdr_buf[index..][0..2], e_shnum, endian);
            index += 2;

            mem.writeInt(u16, hdr_buf[index..][0..2], self.shstrtab_index.?, endian);
            index += 2;

            assert(index == e_ehsize);

            try self.file.?.pwriteAll(hdr_buf[0..index], 0);
        }

        fn freeTextBlock(self: *Elf, text_block: *TextBlock) void {
            var already_have_free_list_node = false;
            {
                var i: usize = 0;
                while (i < self.text_block_free_list.items.len) {
                    if (self.text_block_free_list.items[i] == text_block) {
                        _ = self.text_block_free_list.swapRemove(i);
                        continue;
                    }
                    if (self.text_block_free_list.items[i] == text_block.prev) {
                        already_have_free_list_node = true;
                    }
                    i += 1;
                }
            }

            if (self.last_text_block == text_block) {
                // TODO shrink the .text section size here
                self.last_text_block = text_block.prev;
            }

            if (text_block.prev) |prev| {
                prev.next = text_block.next;

                if (!already_have_free_list_node and prev.freeListEligible(self.*)) {
                    // The free list is heuristics, it doesn't have to be perfect, so we can
                    // ignore the OOM here.
                    self.text_block_free_list.append(self.allocator, prev) catch {};
                }
            } else {
                text_block.prev = null;
            }

            if (text_block.next) |next| {
                next.prev = text_block.prev;
            } else {
                text_block.next = null;
            }
        }

        fn shrinkTextBlock(self: *Elf, text_block: *TextBlock, new_block_size: u64) void {
            // TODO check the new capacity, and if it crosses the size threshold into a big enough
            // capacity, insert a free list node for it.
        }

<<<<<<< HEAD
    pub fn allocateDeclIndexes(self: *ElfFile, decl: *Module.Decl) !void {
        if (decl.link.local_sym_index != 0) return;

        // Here we also ensure capacity for the free lists so that they can be appended to without fail.
        try self.local_symbols.ensureCapacity(self.allocator, self.local_symbols.items.len + 1);
        try self.local_symbol_free_list.ensureCapacity(self.allocator, self.local_symbols.items.len);
        try self.offset_table.ensureCapacity(self.allocator, self.offset_table.items.len + 1);
        try self.offset_table_free_list.ensureCapacity(self.allocator, self.local_symbols.items.len);

        if (self.local_symbol_free_list.popOrNull()) |i| {
            std.log.debug(.link, "reusing symbol index {} for {}\n", .{i, decl.name});
            decl.link.local_sym_index = i;
        } else {
            std.log.debug(.link, "allocating symbol index {} for {}\n", .{self.local_symbols.items.len, decl.name});
            decl.link.local_sym_index = @intCast(u32, self.local_symbols.items.len);
            _ = self.local_symbols.addOneAssumeCapacity();
=======
        fn growTextBlock(self: *Elf, text_block: *TextBlock, new_block_size: u64, alignment: u64) !u64 {
            const sym = self.local_symbols.items[text_block.local_sym_index];
            const align_ok = mem.alignBackwardGeneric(u64, sym.st_value, alignment) == sym.st_value;
            const need_realloc = !align_ok or new_block_size > text_block.capacity(self.*);
            if (!need_realloc) return sym.st_value;
            return self.allocateTextBlock(text_block, new_block_size, alignment);
>>>>>>> 0e1c7209
        }

        fn allocateTextBlock(self: *Elf, text_block: *TextBlock, new_block_size: u64, alignment: u64) !u64 {
            const phdr = &self.program_headers.items[self.phdr_load_re_index.?];
            const shdr = &self.sections.items[self.text_section_index.?];
            const new_block_ideal_capacity = new_block_size * alloc_num / alloc_den;

            // We use these to indicate our intention to update metadata, placing the new block,
            // and possibly removing a free list node.
            // It would be simpler to do it inside the for loop below, but that would cause a
            // problem if an error was returned later in the function. So this action
            // is actually carried out at the end of the function, when errors are no longer possible.
            var block_placement: ?*TextBlock = null;
            var free_list_removal: ?usize = null;

            // First we look for an appropriately sized free list node.
            // The list is unordered. We'll just take the first thing that works.
            const vaddr = blk: {
                var i: usize = 0;
                while (i < self.text_block_free_list.items.len) {
                    const big_block = self.text_block_free_list.items[i];
                    // We now have a pointer to a live text block that has too much capacity.
                    // Is it enough that we could fit this new text block?
                    const sym = self.local_symbols.items[big_block.local_sym_index];
                    const capacity = big_block.capacity(self.*);
                    const ideal_capacity = capacity * alloc_num / alloc_den;
                    const ideal_capacity_end_vaddr = sym.st_value + ideal_capacity;
                    const capacity_end_vaddr = sym.st_value + capacity;
                    const new_start_vaddr_unaligned = capacity_end_vaddr - new_block_ideal_capacity;
                    const new_start_vaddr = mem.alignBackwardGeneric(u64, new_start_vaddr_unaligned, alignment);
                    if (new_start_vaddr < ideal_capacity_end_vaddr) {
                        // Additional bookkeeping here to notice if this free list node
                        // should be deleted because the block that it points to has grown to take up
                        // more of the extra capacity.
                        if (!big_block.freeListEligible(self.*)) {
                            _ = self.text_block_free_list.swapRemove(i);
                        } else {
                            i += 1;
                        }
                        continue;
                    }
                    // At this point we know that we will place the new block here. But the
                    // remaining question is whether there is still yet enough capacity left
                    // over for there to still be a free list node.
                    const remaining_capacity = new_start_vaddr - ideal_capacity_end_vaddr;
                    const keep_free_list_node = remaining_capacity >= min_text_capacity;

                    // Set up the metadata to be updated, after errors are no longer possible.
                    block_placement = big_block;
                    if (!keep_free_list_node) {
                        free_list_removal = i;
                    }
                    break :blk new_start_vaddr;
                } else if (self.last_text_block) |last| {
                    const sym = self.local_symbols.items[last.local_sym_index];
                    const ideal_capacity = sym.st_size * alloc_num / alloc_den;
                    const ideal_capacity_end_vaddr = sym.st_value + ideal_capacity;
                    const new_start_vaddr = mem.alignForwardGeneric(u64, ideal_capacity_end_vaddr, alignment);
                    // Set up the metadata to be updated, after errors are no longer possible.
                    block_placement = last;
                    break :blk new_start_vaddr;
                } else {
                    break :blk phdr.p_vaddr;
                }
            };

            const expand_text_section = block_placement == null or block_placement.?.next == null;
            if (expand_text_section) {
                const text_capacity = self.allocatedSize(shdr.sh_offset);
                const needed_size = (vaddr + new_block_size) - phdr.p_vaddr;
                if (needed_size > text_capacity) {
                    // Must move the entire text section.
                    const new_offset = self.findFreeSpace(needed_size, 0x1000);
                    const text_size = if (self.last_text_block) |last| blk: {
                        const sym = self.local_symbols.items[last.local_sym_index];
                        break :blk (sym.st_value + sym.st_size) - phdr.p_vaddr;
                    } else 0;
                    const amt = try self.file.?.copyRangeAll(shdr.sh_offset, self.file.?, new_offset, text_size);
                    if (amt != text_size) return error.InputOutput;
                    shdr.sh_offset = new_offset;
                    phdr.p_offset = new_offset;
                }
                self.last_text_block = text_block;

                shdr.sh_size = needed_size;
                phdr.p_memsz = needed_size;
                phdr.p_filesz = needed_size;

                self.phdr_table_dirty = true; // TODO look into making only the one program header dirty
                self.shdr_table_dirty = true; // TODO look into making only the one section dirty
            }

            // This function can also reallocate a text block.
            // In this case we need to "unplug" it from its previous location before
            // plugging it in to its new location.
            if (text_block.prev) |prev| {
                prev.next = text_block.next;
            }
            if (text_block.next) |next| {
                next.prev = text_block.prev;
            }

            if (block_placement) |big_block| {
                text_block.prev = big_block;
                text_block.next = big_block.next;
                big_block.next = text_block;
            } else {
                text_block.prev = null;
                text_block.next = null;
            }
            if (free_list_removal) |i| {
                _ = self.text_block_free_list.swapRemove(i);
            }
            return vaddr;
        }

<<<<<<< HEAD
    pub fn updateDecl(self: *ElfFile, module: *Module, decl: *Module.Decl) !void {
        var code_buffer = std.ArrayList(u8).init(self.allocator);
        defer code_buffer.deinit();

        const typed_value = decl.typed_value.most_recent.typed_value;
        const code = switch (try codegen.generateSymbol(self, decl.src(), typed_value, &code_buffer)) {
            .externally_managed => |x| x,
            .appended => code_buffer.items,
            .fail => |em| {
                decl.analysis = .codegen_failure;
                _ = try module.failed_decls.put(module.gpa, decl, em);
                return;
            },
        };
=======
        pub fn allocateDeclIndexes(self: *Elf, decl: *Module.Decl) !void {
            if (decl.link.local_sym_index != 0) return;
>>>>>>> 0e1c7209

            // Here we also ensure capacity for the free lists so that they can be appended to without fail.
            try self.local_symbols.ensureCapacity(self.allocator, self.local_symbols.items.len + 1);
            try self.local_symbol_free_list.ensureCapacity(self.allocator, self.local_symbols.items.len);
            try self.offset_table.ensureCapacity(self.allocator, self.offset_table.items.len + 1);
            try self.offset_table_free_list.ensureCapacity(self.allocator, self.local_symbols.items.len);

            if (self.local_symbol_free_list.popOrNull()) |i| {
                //std.log.debug(.link, "reusing symbol index {} for {}\n", .{i, decl.name});
                decl.link.local_sym_index = i;
            } else {
                //std.log.debug(.link, "allocating symbol index {} for {}\n", .{self.local_symbols.items.len, decl.name});
                decl.link.local_sym_index = @intCast(u32, self.local_symbols.items.len);
                _ = self.local_symbols.addOneAssumeCapacity();
            }

<<<<<<< HEAD
        assert(decl.link.local_sym_index != 0); // Caller forgot to allocateDeclIndexes()
        const local_sym = &self.local_symbols.items[decl.link.local_sym_index];
        if (local_sym.st_size != 0) {
            const capacity = decl.link.capacity(self.*);
            const need_realloc = code.len > capacity or
                !mem.isAlignedGeneric(u64, local_sym.st_value, required_alignment);
            if (need_realloc) {
                const vaddr = try self.growTextBlock(&decl.link, code.len, required_alignment);
                std.log.debug(.link, "growing {} from 0x{x} to 0x{x}\n", .{ decl.name, local_sym.st_value, vaddr });
                if (vaddr != local_sym.st_value) {
                    local_sym.st_value = vaddr;

                    std.log.debug(.link, "  (writing new offset table entry)\n", .{});
                    self.offset_table.items[decl.link.offset_table_index] = vaddr;
                    try self.writeOffsetTableEntry(decl.link.offset_table_index);
                }
            } else if (code.len < local_sym.st_size) {
                self.shrinkTextBlock(&decl.link, code.len);
            }
            local_sym.st_size = code.len;
            local_sym.st_name = try self.updateString(local_sym.st_name, mem.spanZ(decl.name));
            local_sym.st_info = (elf.STB_LOCAL << 4) | stt_bits;
            local_sym.st_other = 0;
            local_sym.st_shndx = self.text_section_index.?;
            // TODO this write could be avoided if no fields of the symbol were changed.
            try self.writeSymbol(decl.link.local_sym_index);
        } else {
            const decl_name = mem.spanZ(decl.name);
            const name_str_index = try self.makeString(decl_name);
            const vaddr = try self.allocateTextBlock(&decl.link, code.len, required_alignment);
            std.log.debug(.link, "allocated text block for {} at 0x{x}\n", .{ decl_name, vaddr });
            errdefer self.freeTextBlock(&decl.link);

            local_sym.* = .{
                .st_name = name_str_index,
                .st_info = (elf.STB_LOCAL << 4) | stt_bits,
=======
            if (self.offset_table_free_list.popOrNull()) |i| {
                decl.link.offset_table_index = i;
            } else {
                decl.link.offset_table_index = @intCast(u32, self.offset_table.items.len);
                _ = self.offset_table.addOneAssumeCapacity();
                self.offset_table_count_dirty = true;
            }

            const phdr = &self.program_headers.items[self.phdr_load_re_index.?];

            self.local_symbols.items[decl.link.local_sym_index] = .{
                .st_name = 0,
                .st_info = 0,
>>>>>>> 0e1c7209
                .st_other = 0,
                .st_shndx = 0,
                .st_value = phdr.p_vaddr,
                .st_size = 0,
            };
            self.offset_table.items[decl.link.offset_table_index] = 0;
        }

        pub fn freeDecl(self: *Elf, decl: *Module.Decl) void {
            self.freeTextBlock(&decl.link);
            if (decl.link.local_sym_index != 0) {
                self.local_symbol_free_list.appendAssumeCapacity(decl.link.local_sym_index);
                self.offset_table_free_list.appendAssumeCapacity(decl.link.offset_table_index);

                self.local_symbols.items[decl.link.local_sym_index].st_info = 0;

<<<<<<< HEAD
    /// Must be called only after a successful call to `updateDecl`.
    pub fn updateDeclExports(
        self: *ElfFile,
        module: *Module,
        decl: *const Module.Decl,
        exports: []const *Module.Export,
    ) !void {
        // In addition to ensuring capacity for global_symbols, we also ensure capacity for freeing all of
        // them, so that deleting exports is guaranteed to succeed.
        try self.global_symbols.ensureCapacity(self.allocator, self.global_symbols.items.len + exports.len);
        try self.global_symbol_free_list.ensureCapacity(self.allocator, self.global_symbols.items.len);
        const typed_value = decl.typed_value.most_recent.typed_value;
        if (decl.link.local_sym_index == 0) return;
        const decl_sym = self.local_symbols.items[decl.link.local_sym_index];

        for (exports) |exp| {
            if (exp.options.section) |section_name| {
                if (!mem.eql(u8, section_name, ".text")) {
                    try module.failed_exports.ensureCapacity(module.gpa, module.failed_exports.items().len + 1);
                    module.failed_exports.putAssumeCapacityNoClobber(
                        exp,
                        try Module.ErrorMsg.create(self.allocator, 0, "Unimplemented: ExportOptions.section", .{}),
                    );
                    continue;
                }
            }
            const stb_bits: u8 = switch (exp.options.linkage) {
                .Internal => elf.STB_LOCAL,
                .Strong => blk: {
                    if (mem.eql(u8, exp.options.name, "_start")) {
                        self.entry_addr = decl_sym.st_value;
                    }
                    break :blk elf.STB_GLOBAL;
                },
                .Weak => elf.STB_WEAK,
                .LinkOnce => {
                    try module.failed_exports.ensureCapacity(module.gpa, module.failed_exports.items().len + 1);
                    module.failed_exports.putAssumeCapacityNoClobber(
                        exp,
                        try Module.ErrorMsg.create(self.allocator, 0, "Unimplemented: GlobalLinkage.LinkOnce", .{}),
                    );
                    continue;
=======
                decl.link.local_sym_index = 0;
            }
        }

        pub fn updateDecl(self: *Elf, module: *Module, decl: *Module.Decl) !void {
            var code_buffer = std.ArrayList(u8).init(self.allocator);
            defer code_buffer.deinit();

            const typed_value = decl.typed_value.most_recent.typed_value;
            const code = switch (try codegen.generateSymbol(self, decl.src(), typed_value, &code_buffer)) {
                .externally_managed => |x| x,
                .appended => code_buffer.items,
                .fail => |em| {
                    decl.analysis = .codegen_failure;
                    try module.failed_decls.put(decl, em);
                    return;
>>>>>>> 0e1c7209
                },
            };

            const required_alignment = typed_value.ty.abiAlignment(self.options.target);

            const stt_bits: u8 = switch (typed_value.ty.zigTypeTag()) {
                .Fn => elf.STT_FUNC,
                else => elf.STT_OBJECT,
            };

            assert(decl.link.local_sym_index != 0); // Caller forgot to allocateDeclIndexes()
            const local_sym = &self.local_symbols.items[decl.link.local_sym_index];
            if (local_sym.st_size != 0) {
                const capacity = decl.link.capacity(self.*);
                const need_realloc = code.len > capacity or
                    !mem.isAlignedGeneric(u64, local_sym.st_value, required_alignment);
                if (need_realloc) {
                    const vaddr = try self.growTextBlock(&decl.link, code.len, required_alignment);
                    //std.log.debug(.link, "growing {} from 0x{x} to 0x{x}\n", .{ decl.name, local_sym.st_value, vaddr });
                    if (vaddr != local_sym.st_value) {
                        local_sym.st_value = vaddr;

                        //std.log.debug(.link, "  (writing new offset table entry)\n", .{});
                        self.offset_table.items[decl.link.offset_table_index] = vaddr;
                        try self.writeOffsetTableEntry(decl.link.offset_table_index);
                    }
                } else if (code.len < local_sym.st_size) {
                    self.shrinkTextBlock(&decl.link, code.len);
                }
                local_sym.st_size = code.len;
                local_sym.st_name = try self.updateString(local_sym.st_name, mem.spanZ(decl.name));
                local_sym.st_info = (elf.STB_LOCAL << 4) | stt_bits;
                local_sym.st_other = 0;
                local_sym.st_shndx = self.text_section_index.?;
                // TODO this write could be avoided if no fields of the symbol were changed.
                try self.writeSymbol(decl.link.local_sym_index);
            } else {
                const decl_name = mem.spanZ(decl.name);
                const name_str_index = try self.makeString(decl_name);
                const vaddr = try self.allocateTextBlock(&decl.link, code.len, required_alignment);
                //std.log.debug(.link, "allocated text block for {} at 0x{x}\n", .{ decl_name, vaddr });
                errdefer self.freeTextBlock(&decl.link);

                local_sym.* = .{
                    .st_name = name_str_index,
                    .st_info = (elf.STB_LOCAL << 4) | stt_bits,
                    .st_other = 0,
                    .st_shndx = self.text_section_index.?,
                    .st_value = vaddr,
                    .st_size = code.len,
                };
                self.offset_table.items[decl.link.offset_table_index] = vaddr;

                try self.writeSymbol(decl.link.local_sym_index);
                try self.writeOffsetTableEntry(decl.link.offset_table_index);
            }

            const section_offset = local_sym.st_value - self.program_headers.items[self.phdr_load_re_index.?].p_vaddr;
            const file_offset = self.sections.items[self.text_section_index.?].sh_offset + section_offset;
            try self.file.?.pwriteAll(code, file_offset);

            // Since we updated the vaddr and the size, each corresponding export symbol also needs to be updated.
            const decl_exports = module.decl_exports.get(decl) orelse &[0]*Module.Export{};
            return self.updateDeclExports(module, decl, decl_exports);
        }

        /// Must be called only after a successful call to `updateDecl`.
        pub fn updateDeclExports(
            self: *Elf,
            module: *Module,
            decl: *const Module.Decl,
            exports: []const *Module.Export,
        ) !void {
            // In addition to ensuring capacity for global_symbols, we also ensure capacity for freeing all of
            // them, so that deleting exports is guaranteed to succeed.
            try self.global_symbols.ensureCapacity(self.allocator, self.global_symbols.items.len + exports.len);
            try self.global_symbol_free_list.ensureCapacity(self.allocator, self.global_symbols.items.len);
            const typed_value = decl.typed_value.most_recent.typed_value;
            if (decl.link.local_sym_index == 0) return;
            const decl_sym = self.local_symbols.items[decl.link.local_sym_index];

            for (exports) |exp| {
                if (exp.options.section) |section_name| {
                    if (!mem.eql(u8, section_name, ".text")) {
                        try module.failed_exports.ensureCapacity(module.failed_exports.items().len + 1);
                        module.failed_exports.putAssumeCapacityNoClobber(
                            exp,
                            try Module.ErrorMsg.create(self.allocator, 0, "Unimplemented: ExportOptions.section", .{}),
                        );
                        continue;
                    }
                }
                const stb_bits: u8 = switch (exp.options.linkage) {
                    .Internal => elf.STB_LOCAL,
                    .Strong => blk: {
                        if (mem.eql(u8, exp.options.name, "_start")) {
                            self.entry_addr = decl_sym.st_value;
                        }
                        break :blk elf.STB_GLOBAL;
                    },
                    .Weak => elf.STB_WEAK,
                    .LinkOnce => {
                        try module.failed_exports.ensureCapacity(module.failed_exports.items().len + 1);
                        module.failed_exports.putAssumeCapacityNoClobber(
                            exp,
                            try Module.ErrorMsg.create(self.allocator, 0, "Unimplemented: GlobalLinkage.LinkOnce", .{}),
                        );
                        continue;
                    },
                };
                const stt_bits: u8 = @truncate(u4, decl_sym.st_info);
                if (exp.link.sym_index) |i| {
                    const sym = &self.global_symbols.items[i];
                    sym.* = .{
                        .st_name = try self.updateString(sym.st_name, exp.options.name),
                        .st_info = (stb_bits << 4) | stt_bits,
                        .st_other = 0,
                        .st_shndx = self.text_section_index.?,
                        .st_value = decl_sym.st_value,
                        .st_size = decl_sym.st_size,
                    };
                } else {
                    const name = try self.makeString(exp.options.name);
                    const i = if (self.global_symbol_free_list.popOrNull()) |i| i else blk: {
                        _ = self.global_symbols.addOneAssumeCapacity();
                        break :blk self.global_symbols.items.len - 1;
                    };
                    self.global_symbols.items[i] = .{
                        .st_name = name,
                        .st_info = (stb_bits << 4) | stt_bits,
                        .st_other = 0,
                        .st_shndx = self.text_section_index.?,
                        .st_value = decl_sym.st_value,
                        .st_size = decl_sym.st_size,
                    };

                    exp.link.sym_index = @intCast(u32, i);
                }
            }
        }

        pub fn deleteExport(self: *Elf, exp: Export) void {
            const sym_index = exp.sym_index orelse return;
            self.global_symbol_free_list.appendAssumeCapacity(sym_index);
            self.global_symbols.items[sym_index].st_info = 0;
        }

        fn writeProgHeader(self: *Elf, index: usize) !void {
            const foreign_endian = self.options.target.cpu.arch.endian() != std.Target.current.cpu.arch.endian();
            const offset = self.program_headers.items[index].p_offset;
            switch (self.options.target.cpu.arch.ptrBitWidth()) {
                32 => {
                    var phdr = [1]elf.Elf32_Phdr{progHeaderTo32(self.program_headers.items[index])};
                    if (foreign_endian) {
                        bswapAllFields(elf.Elf32_Phdr, &phdr[0]);
                    }
                    return self.file.?.pwriteAll(mem.sliceAsBytes(&phdr), offset);
                },
                64 => {
                    var phdr = [1]elf.Elf64_Phdr{self.program_headers.items[index]};
                    if (foreign_endian) {
                        bswapAllFields(elf.Elf64_Phdr, &phdr[0]);
                    }
                    return self.file.?.pwriteAll(mem.sliceAsBytes(&phdr), offset);
                },
                else => return error.UnsupportedArchitecture,
            }
        }

        fn writeSectHeader(self: *Elf, index: usize) !void {
            const foreign_endian = self.options.target.cpu.arch.endian() != std.Target.current.cpu.arch.endian();
            const offset = self.sections.items[index].sh_offset;
            switch (self.options.target.cpu.arch.ptrBitWidth()) {
                32 => {
                    var shdr: [1]elf.Elf32_Shdr = undefined;
                    shdr[0] = sectHeaderTo32(self.sections.items[index]);
                    if (foreign_endian) {
                        bswapAllFields(elf.Elf32_Shdr, &shdr[0]);
                    }
                    return self.file.?.pwriteAll(mem.sliceAsBytes(&shdr), offset);
                },
                64 => {
                    var shdr = [1]elf.Elf64_Shdr{self.sections.items[index]};
                    if (foreign_endian) {
                        bswapAllFields(elf.Elf64_Shdr, &shdr[0]);
                    }
                    return self.file.?.pwriteAll(mem.sliceAsBytes(&shdr), offset);
                },
                else => return error.UnsupportedArchitecture,
            }
        }

        fn writeOffsetTableEntry(self: *Elf, index: usize) !void {
            const shdr = &self.sections.items[self.got_section_index.?];
            const phdr = &self.program_headers.items[self.phdr_got_index.?];
            const entry_size: u16 = switch (self.ptr_width) {
                .p32 => 4,
                .p64 => 8,
            };
            if (self.offset_table_count_dirty) {
                // TODO Also detect virtual address collisions.
                const allocated_size = self.allocatedSize(shdr.sh_offset);
                const needed_size = self.local_symbols.items.len * entry_size;
                if (needed_size > allocated_size) {
                    // Must move the entire got section.
                    const new_offset = self.findFreeSpace(needed_size, entry_size);
                    const amt = try self.file.?.copyRangeAll(shdr.sh_offset, self.file.?, new_offset, shdr.sh_size);
                    if (amt != shdr.sh_size) return error.InputOutput;
                    shdr.sh_offset = new_offset;
                    phdr.p_offset = new_offset;
                }
                shdr.sh_size = needed_size;
                phdr.p_memsz = needed_size;
                phdr.p_filesz = needed_size;

                self.shdr_table_dirty = true; // TODO look into making only the one section dirty
                self.phdr_table_dirty = true; // TODO look into making only the one program header dirty

                self.offset_table_count_dirty = false;
            }
            const endian = self.options.target.cpu.arch.endian();
            const off = shdr.sh_offset + @as(u64, entry_size) * index;
            switch (self.ptr_width) {
                .p32 => {
                    var buf: [4]u8 = undefined;
                    mem.writeInt(u32, &buf, @intCast(u32, self.offset_table.items[index]), endian);
                    try self.file.?.pwriteAll(&buf, off);
                },
                .p64 => {
                    var buf: [8]u8 = undefined;
                    mem.writeInt(u64, &buf, self.offset_table.items[index], endian);
                    try self.file.?.pwriteAll(&buf, off);
                },
            }
        }

        fn writeSymbol(self: *Elf, index: usize) !void {
            const syms_sect = &self.sections.items[self.symtab_section_index.?];
            // Make sure we are not pointlessly writing symbol data that will have to get relocated
            // due to running out of space.
            if (self.local_symbols.items.len != syms_sect.sh_info) {
                const sym_size: u64 = switch (self.ptr_width) {
                    .p32 => @sizeOf(elf.Elf32_Sym),
                    .p64 => @sizeOf(elf.Elf64_Sym),
                };
                const sym_align: u16 = switch (self.ptr_width) {
                    .p32 => @alignOf(elf.Elf32_Sym),
                    .p64 => @alignOf(elf.Elf64_Sym),
                };
                const needed_size = (self.local_symbols.items.len + self.global_symbols.items.len) * sym_size;
                if (needed_size > self.allocatedSize(syms_sect.sh_offset)) {
                    // Move all the symbols to a new file location.
                    const new_offset = self.findFreeSpace(needed_size, sym_align);
                    const existing_size = @as(u64, syms_sect.sh_info) * sym_size;
                    const amt = try self.file.?.copyRangeAll(syms_sect.sh_offset, self.file.?, new_offset, existing_size);
                    if (amt != existing_size) return error.InputOutput;
                    syms_sect.sh_offset = new_offset;
                }
                syms_sect.sh_info = @intCast(u32, self.local_symbols.items.len);
                syms_sect.sh_size = needed_size; // anticipating adding the global symbols later
                self.shdr_table_dirty = true; // TODO look into only writing one section
            }
            const foreign_endian = self.options.target.cpu.arch.endian() != std.Target.current.cpu.arch.endian();
            switch (self.ptr_width) {
                .p32 => {
                    var sym = [1]elf.Elf32_Sym{
                        .{
                            .st_name = self.local_symbols.items[index].st_name,
                            .st_value = @intCast(u32, self.local_symbols.items[index].st_value),
                            .st_size = @intCast(u32, self.local_symbols.items[index].st_size),
                            .st_info = self.local_symbols.items[index].st_info,
                            .st_other = self.local_symbols.items[index].st_other,
                            .st_shndx = self.local_symbols.items[index].st_shndx,
                        },
                    };
                    if (foreign_endian) {
                        bswapAllFields(elf.Elf32_Sym, &sym[0]);
                    }
                    const off = syms_sect.sh_offset + @sizeOf(elf.Elf32_Sym) * index;
                    try self.file.?.pwriteAll(mem.sliceAsBytes(sym[0..1]), off);
                },
                .p64 => {
                    var sym = [1]elf.Elf64_Sym{self.local_symbols.items[index]};
                    if (foreign_endian) {
                        bswapAllFields(elf.Elf64_Sym, &sym[0]);
                    }
                    const off = syms_sect.sh_offset + @sizeOf(elf.Elf64_Sym) * index;
                    try self.file.?.pwriteAll(mem.sliceAsBytes(sym[0..1]), off);
                },
            }
        }

        fn writeAllGlobalSymbols(self: *Elf) !void {
            const syms_sect = &self.sections.items[self.symtab_section_index.?];
            const sym_size: u64 = switch (self.ptr_width) {
                .p32 => @sizeOf(elf.Elf32_Sym),
                .p64 => @sizeOf(elf.Elf64_Sym),
            };
            const foreign_endian = self.options.target.cpu.arch.endian() != std.Target.current.cpu.arch.endian();
            const global_syms_off = syms_sect.sh_offset + self.local_symbols.items.len * sym_size;
            switch (self.ptr_width) {
                .p32 => {
                    const buf = try self.allocator.alloc(elf.Elf32_Sym, self.global_symbols.items.len);
                    defer self.allocator.free(buf);

                    for (buf) |*sym, i| {
                        sym.* = .{
                            .st_name = self.global_symbols.items[i].st_name,
                            .st_value = @intCast(u32, self.global_symbols.items[i].st_value),
                            .st_size = @intCast(u32, self.global_symbols.items[i].st_size),
                            .st_info = self.global_symbols.items[i].st_info,
                            .st_other = self.global_symbols.items[i].st_other,
                            .st_shndx = self.global_symbols.items[i].st_shndx,
                        };
                        if (foreign_endian) {
                            bswapAllFields(elf.Elf32_Sym, sym);
                        }
                    }
                    try self.file.?.pwriteAll(mem.sliceAsBytes(buf), global_syms_off);
                },
                .p64 => {
                    const buf = try self.allocator.alloc(elf.Elf64_Sym, self.global_symbols.items.len);
                    defer self.allocator.free(buf);

                    for (buf) |*sym, i| {
                        sym.* = .{
                            .st_name = self.global_symbols.items[i].st_name,
                            .st_value = self.global_symbols.items[i].st_value,
                            .st_size = self.global_symbols.items[i].st_size,
                            .st_info = self.global_symbols.items[i].st_info,
                            .st_other = self.global_symbols.items[i].st_other,
                            .st_shndx = self.global_symbols.items[i].st_shndx,
                        };
                        if (foreign_endian) {
                            bswapAllFields(elf.Elf64_Sym, sym);
                        }
                    }
                    try self.file.?.pwriteAll(mem.sliceAsBytes(buf), global_syms_off);
                },
            }
        }
    };
};

/// Truncates the existing file contents and overwrites the contents.
/// Returns an error if `file` is not already open with +read +write +seek abilities.
pub fn createElfFile(allocator: *Allocator, file: fs.File, options: Options) !File.Elf {
    switch (options.output_mode) {
        .Exe => {},
        .Obj => {},
        .Lib => return error.TODOImplementWritingLibFiles,
    }
    switch (options.object_format) {
        .unknown => unreachable, // TODO remove this tag from the enum
        .coff => return error.TODOImplementWritingCOFF,
        .elf => {},
        .macho => return error.TODOImplementWritingMachO,
        .wasm => return error.TODOImplementWritingWasmObjects,
    }

    var self: File.Elf = .{
        .allocator = allocator,
        .file = file,
        .options = options,
        .ptr_width = switch (options.target.cpu.arch.ptrBitWidth()) {
            32 => .p32,
            64 => .p64,
            else => return error.UnsupportedELFArchitecture,
        },
        .shdr_table_dirty = true,
        .owns_file_handle = false,
    };
    errdefer self.deinit();

    // Index 0 is always a null symbol.
    try self.local_symbols.append(allocator, .{
        .st_name = 0,
        .st_info = 0,
        .st_other = 0,
        .st_shndx = 0,
        .st_value = 0,
        .st_size = 0,
    });

    // There must always be a null section in index 0
    try self.sections.append(allocator, .{
        .sh_name = 0,
        .sh_type = elf.SHT_NULL,
        .sh_flags = 0,
        .sh_addr = 0,
        .sh_offset = 0,
        .sh_size = 0,
        .sh_link = 0,
        .sh_info = 0,
        .sh_addralign = 0,
        .sh_entsize = 0,
    });

    try self.populateMissingMetadata();

    return self;
}

/// Returns error.IncrFailed if incremental update could not be performed.
fn openBinFileInner(allocator: *Allocator, file: fs.File, options: Options) !File.Elf {
    switch (options.output_mode) {
        .Exe => {},
        .Obj => {},
        .Lib => return error.IncrFailed,
    }
    switch (options.object_format) {
        .unknown => unreachable, // TODO remove this tag from the enum
        .coff => return error.IncrFailed,
        .elf => {},
        .macho => return error.IncrFailed,
        .wasm => return error.IncrFailed,
    }
    var self: File.Elf = .{
        .allocator = allocator,
        .file = file,
        .owns_file_handle = false,
        .options = options,
        .ptr_width = switch (options.target.cpu.arch.ptrBitWidth()) {
            32 => .p32,
            64 => .p64,
            else => return error.UnsupportedELFArchitecture,
        },
    };
    errdefer self.deinit();

    // TODO implement reading the elf file
    return error.IncrFailed;
    //try self.populateMissingMetadata();
    //return self;
}

/// Saturating multiplication
fn satMul(a: var, b: var) @TypeOf(a, b) {
    const T = @TypeOf(a, b);
    return std.math.mul(T, a, b) catch std.math.maxInt(T);
}

fn bswapAllFields(comptime S: type, ptr: *S) void {
    @panic("TODO implement bswapAllFields");
}

fn progHeaderTo32(phdr: elf.Elf64_Phdr) elf.Elf32_Phdr {
    return .{
        .p_type = phdr.p_type,
        .p_flags = phdr.p_flags,
        .p_offset = @intCast(u32, phdr.p_offset),
        .p_vaddr = @intCast(u32, phdr.p_vaddr),
        .p_paddr = @intCast(u32, phdr.p_paddr),
        .p_filesz = @intCast(u32, phdr.p_filesz),
        .p_memsz = @intCast(u32, phdr.p_memsz),
        .p_align = @intCast(u32, phdr.p_align),
    };
}

fn sectHeaderTo32(shdr: elf.Elf64_Shdr) elf.Elf32_Shdr {
    return .{
        .sh_name = shdr.sh_name,
        .sh_type = shdr.sh_type,
        .sh_flags = @intCast(u32, shdr.sh_flags),
        .sh_addr = @intCast(u32, shdr.sh_addr),
        .sh_offset = @intCast(u32, shdr.sh_offset),
        .sh_size = @intCast(u32, shdr.sh_size),
        .sh_link = shdr.sh_link,
        .sh_info = shdr.sh_info,
        .sh_addralign = @intCast(u32, shdr.sh_addralign),
        .sh_entsize = @intCast(u32, shdr.sh_entsize),
    };
}

fn determineMode(options: Options) fs.File.Mode {
    // On common systems with a 0o022 umask, 0o777 will still result in a file created
    // with 0o755 permissions, but it works appropriately if the system is configured
    // more leniently. As another data point, C's fopen seems to open files with the
    // 666 mode.
    const executable_mode = if (std.Target.current.os.tag == .windows) 0 else 0o777;
    switch (options.output_mode) {
        .Lib => return switch (options.link_mode) {
            .Dynamic => executable_mode,
            .Static => fs.File.default_mode,
        },
        .Exe => return executable_mode,
        .Obj => return fs.File.default_mode,
    }
}<|MERGE_RESOLUTION|>--- conflicted
+++ resolved
@@ -206,6 +206,19 @@
         };
     }
 
+    /// Must be called only after a successful call to `updateDecl`.
+    pub fn updateDeclExports(
+        base: *File,
+        module: *Module,
+        decl: *const Module.Decl,
+        exports: []const *Module.Export,
+    ) !void {
+        switch (base.tag) {
+            .Elf => return @fieldParentPtr(Elf, "base", base).updateDeclExports(module, decl, exports),
+            .C => return {},
+        }
+    }
+
     pub const Tag = enum {
         Elf,
         C,
@@ -248,7 +261,7 @@
         pub fn updateDecl(self: *File.C, module: *Module, decl: *Module.Decl) !void {
             cgen.generate(self, decl) catch |err| {
                 if (err == error.CGenFailure) {
-                    try module.failed_decls.put(decl, self.error_msg);
+                    try module.failed_decls.put(module.gpa, decl, self.error_msg);
                 }
                 return err;
             };
@@ -423,68 +436,6 @@
         pub const Export = struct {
             sym_index: ?u32 = null,
         };
-<<<<<<< HEAD
-        if (self.phdr_load_re_index == null) {
-            self.phdr_load_re_index = @intCast(u16, self.program_headers.items.len);
-            const file_size = self.options.program_code_size_hint;
-            const p_align = 0x1000;
-            const off = self.findFreeSpace(file_size, p_align);
-            std.log.debug(.link, "found PT_LOAD free space 0x{x} to 0x{x}\n", .{ off, off + file_size });
-            try self.program_headers.append(self.allocator, .{
-                .p_type = elf.PT_LOAD,
-                .p_offset = off,
-                .p_filesz = file_size,
-                .p_vaddr = default_entry_addr,
-                .p_paddr = default_entry_addr,
-                .p_memsz = file_size,
-                .p_align = p_align,
-                .p_flags = elf.PF_X | elf.PF_R,
-            });
-            self.entry_addr = null;
-            self.phdr_table_dirty = true;
-        }
-        if (self.phdr_got_index == null) {
-            self.phdr_got_index = @intCast(u16, self.program_headers.items.len);
-            const file_size = @as(u64, ptr_size) * self.options.symbol_count_hint;
-            // We really only need ptr alignment but since we are using PROGBITS, linux requires
-            // page align.
-            const p_align = 0x1000;
-            const off = self.findFreeSpace(file_size, p_align);
-            std.log.debug(.link, "found PT_LOAD free space 0x{x} to 0x{x}\n", .{ off, off + file_size });
-            // TODO instead of hard coding the vaddr, make a function to find a vaddr to put things at.
-            // we'll need to re-use that function anyway, in case the GOT grows and overlaps something
-            // else in virtual memory.
-            const default_got_addr = 0x4000000;
-            try self.program_headers.append(self.allocator, .{
-                .p_type = elf.PT_LOAD,
-                .p_offset = off,
-                .p_filesz = file_size,
-                .p_vaddr = default_got_addr,
-                .p_paddr = default_got_addr,
-                .p_memsz = file_size,
-                .p_align = p_align,
-                .p_flags = elf.PF_R,
-            });
-            self.phdr_table_dirty = true;
-        }
-        if (self.shstrtab_index == null) {
-            self.shstrtab_index = @intCast(u16, self.sections.items.len);
-            assert(self.shstrtab.items.len == 0);
-            try self.shstrtab.append(self.allocator, 0); // need a 0 at position 0
-            const off = self.findFreeSpace(self.shstrtab.items.len, 1);
-            std.log.debug(.link, "found shstrtab free space 0x{x} to 0x{x}\n", .{ off, off + self.shstrtab.items.len });
-            try self.sections.append(self.allocator, .{
-                .sh_name = try self.makeString(".shstrtab"),
-                .sh_type = elf.SHT_STRTAB,
-                .sh_flags = 0,
-                .sh_addr = 0,
-                .sh_offset = off,
-                .sh_size = self.shstrtab.items.len,
-                .sh_link = 0,
-                .sh_info = 0,
-                .sh_addralign = 1,
-                .sh_entsize = 0,
-=======
 
         pub fn deinit(self: *Elf) void {
             self.sections.deinit(self.allocator);
@@ -517,7 +468,6 @@
                 .truncate = false,
                 .read = true,
                 .mode = determineMode(self.options),
->>>>>>> 0e1c7209
             });
         }
 
@@ -585,31 +535,6 @@
             }
             return min_pos - start;
         }
-<<<<<<< HEAD
-        if (self.symtab_section_index == null) {
-            self.symtab_section_index = @intCast(u16, self.sections.items.len);
-            const min_align: u16 = if (small_ptr) @alignOf(elf.Elf32_Sym) else @alignOf(elf.Elf64_Sym);
-            const each_size: u64 = if (small_ptr) @sizeOf(elf.Elf32_Sym) else @sizeOf(elf.Elf64_Sym);
-            const file_size = self.options.symbol_count_hint * each_size;
-            const off = self.findFreeSpace(file_size, min_align);
-            std.log.debug(.link, "found symtab free space 0x{x} to 0x{x}\n", .{ off, off + file_size });
-
-            try self.sections.append(self.allocator, .{
-                .sh_name = try self.makeString(".symtab"),
-                .sh_type = elf.SHT_SYMTAB,
-                .sh_flags = 0,
-                .sh_addr = 0,
-                .sh_offset = off,
-                .sh_size = file_size,
-                // The section header index of the associated string table.
-                .sh_link = self.shstrtab_index.?,
-                .sh_info = @intCast(u32, self.local_symbols.items.len),
-                .sh_addralign = min_align,
-                .sh_entsize = each_size,
-            });
-            self.shdr_table_dirty = true;
-            try self.writeSymbol(0);
-=======
 
         fn findFreeSpace(self: *Elf, object_size: u64, min_alignment: u16) u64 {
             var start: u64 = 0;
@@ -617,7 +542,6 @@
                 start = mem.alignForwardGeneric(u64, item_end, min_alignment);
             }
             return start;
->>>>>>> 0e1c7209
         }
 
         fn makeString(self: *Elf, bytes: []const u8) !u32 {
@@ -655,7 +579,7 @@
                 const file_size = self.options.program_code_size_hint;
                 const p_align = 0x1000;
                 const off = self.findFreeSpace(file_size, p_align);
-                //std.log.debug(.link, "found PT_LOAD free space 0x{x} to 0x{x}\n", .{ off, off + file_size });
+                std.log.debug(.link, "found PT_LOAD free space 0x{x} to 0x{x}\n", .{ off, off + file_size });
                 try self.program_headers.append(self.allocator, .{
                     .p_type = elf.PT_LOAD,
                     .p_offset = off,
@@ -676,7 +600,7 @@
                 // page align.
                 const p_align = 0x1000;
                 const off = self.findFreeSpace(file_size, p_align);
-                //std.log.debug(.link, "found PT_LOAD free space 0x{x} to 0x{x}\n", .{ off, off + file_size });
+                std.log.debug(.link, "found PT_LOAD free space 0x{x} to 0x{x}\n", .{ off, off + file_size });
                 // TODO instead of hard coding the vaddr, make a function to find a vaddr to put things at.
                 // we'll need to re-use that function anyway, in case the GOT grows and overlaps something
                 // else in virtual memory.
@@ -698,7 +622,7 @@
                 assert(self.shstrtab.items.len == 0);
                 try self.shstrtab.append(self.allocator, 0); // need a 0 at position 0
                 const off = self.findFreeSpace(self.shstrtab.items.len, 1);
-                //std.log.debug(.link, "found shstrtab free space 0x{x} to 0x{x}\n", .{ off, off + self.shstrtab.items.len });
+                std.log.debug(.link, "found shstrtab free space 0x{x} to 0x{x}\n", .{ off, off + self.shstrtab.items.len });
                 try self.sections.append(self.allocator, .{
                     .sh_name = try self.makeString(".shstrtab"),
                     .sh_type = elf.SHT_STRTAB,
@@ -756,7 +680,7 @@
                 const each_size: u64 = if (small_ptr) @sizeOf(elf.Elf32_Sym) else @sizeOf(elf.Elf64_Sym);
                 const file_size = self.options.symbol_count_hint * each_size;
                 const off = self.findFreeSpace(file_size, min_align);
-                //std.log.debug(.link, "found symtab free space 0x{x} to 0x{x}\n", .{ off, off + file_size });
+                std.log.debug(.link, "found symtab free space 0x{x} to 0x{x}\n", .{ off, off + file_size });
 
                 try self.sections.append(self.allocator, .{
                     .sh_name = try self.makeString(".symtab"),
@@ -831,11 +755,6 @@
                     self.phdr_table_offset = null; // free the space
                     self.phdr_table_offset = self.findFreeSpace(needed_size, phalign);
                 }
-<<<<<<< HEAD
-                shstrtab_sect.sh_size = needed_size;
-                std.log.debug(.link, "shstrtab start=0x{x} end=0x{x}\n", .{ shstrtab_sect.sh_offset, shstrtab_sect.sh_offset + needed_size });
-=======
->>>>>>> 0e1c7209
 
                 switch (self.ptr_width) {
                     .p32 => {
@@ -877,36 +796,16 @@
                         shstrtab_sect.sh_offset = self.findFreeSpace(needed_size, 1);
                     }
                     shstrtab_sect.sh_size = needed_size;
-                    //std.log.debug(.link, "shstrtab start=0x{x} end=0x{x}\n", .{ shstrtab_sect.sh_offset, shstrtab_sect.sh_offset + needed_size });
-
-<<<<<<< HEAD
-                    for (buf) |*shdr, i| {
-                        shdr.* = self.sections.items[i];
-                        std.log.debug(.link, "writing section {}\n", .{shdr.*});
-                        if (foreign_endian) {
-                            bswapAllFields(elf.Elf64_Shdr, shdr);
-                        }
-=======
+                    std.log.debug(.link, "shstrtab start=0x{x} end=0x{x}\n", .{ shstrtab_sect.sh_offset, shstrtab_sect.sh_offset + needed_size });
+
                     try self.file.?.pwriteAll(self.shstrtab.items, shstrtab_sect.sh_offset);
                     if (!self.shdr_table_dirty) {
                         // Then it won't get written with the others and we need to do it.
                         try self.writeSectHeader(self.shstrtab_index.?);
->>>>>>> 0e1c7209
                     }
                     self.shstrtab_dirty = false;
                 }
             }
-<<<<<<< HEAD
-            self.shdr_table_dirty = false;
-        }
-        if (self.entry_addr == null and self.options.output_mode == .Exe) {
-            std.log.debug(.link, "no_entry_point_found = true\n", .{});
-            self.error_flags.no_entry_point_found = true;
-        } else {
-            self.error_flags.no_entry_point_found = false;
-            try self.writeElfHeader();
-        }
-=======
             if (self.shdr_table_dirty) {
                 const shsize: u64 = switch (self.ptr_width) {
                     .p32 => @sizeOf(elf.Elf32_Shdr),
@@ -918,7 +817,6 @@
                 };
                 const allocated_size = self.allocatedSize(self.shdr_table_offset.?);
                 const needed_size = self.sections.items.len * shsize;
->>>>>>> 0e1c7209
 
                 if (needed_size > allocated_size) {
                     self.shdr_table_offset = null; // free the space
@@ -944,7 +842,7 @@
 
                         for (buf) |*shdr, i| {
                             shdr.* = self.sections.items[i];
-                            //std.log.debug(.link, "writing section {}\n", .{shdr.*});
+                            std.log.debug(.link, "writing section {}\n", .{shdr.*});
                             if (foreign_endian) {
                                 bswapAllFields(elf.Elf64_Shdr, shdr);
                             }
@@ -955,6 +853,7 @@
                 self.shdr_table_dirty = false;
             }
             if (self.entry_addr == null and self.options.output_mode == .Exe) {
+                std.log.debug(.link, "no_entry_point_found = true\n", .{});
                 self.error_flags.no_entry_point_found = true;
             } else {
                 self.error_flags.no_entry_point_found = false;
@@ -1136,31 +1035,12 @@
             // capacity, insert a free list node for it.
         }
 
-<<<<<<< HEAD
-    pub fn allocateDeclIndexes(self: *ElfFile, decl: *Module.Decl) !void {
-        if (decl.link.local_sym_index != 0) return;
-
-        // Here we also ensure capacity for the free lists so that they can be appended to without fail.
-        try self.local_symbols.ensureCapacity(self.allocator, self.local_symbols.items.len + 1);
-        try self.local_symbol_free_list.ensureCapacity(self.allocator, self.local_symbols.items.len);
-        try self.offset_table.ensureCapacity(self.allocator, self.offset_table.items.len + 1);
-        try self.offset_table_free_list.ensureCapacity(self.allocator, self.local_symbols.items.len);
-
-        if (self.local_symbol_free_list.popOrNull()) |i| {
-            std.log.debug(.link, "reusing symbol index {} for {}\n", .{i, decl.name});
-            decl.link.local_sym_index = i;
-        } else {
-            std.log.debug(.link, "allocating symbol index {} for {}\n", .{self.local_symbols.items.len, decl.name});
-            decl.link.local_sym_index = @intCast(u32, self.local_symbols.items.len);
-            _ = self.local_symbols.addOneAssumeCapacity();
-=======
         fn growTextBlock(self: *Elf, text_block: *TextBlock, new_block_size: u64, alignment: u64) !u64 {
             const sym = self.local_symbols.items[text_block.local_sym_index];
             const align_ok = mem.alignBackwardGeneric(u64, sym.st_value, alignment) == sym.st_value;
             const need_realloc = !align_ok or new_block_size > text_block.capacity(self.*);
             if (!need_realloc) return sym.st_value;
             return self.allocateTextBlock(text_block, new_block_size, alignment);
->>>>>>> 0e1c7209
         }
 
         fn allocateTextBlock(self: *Elf, text_block: *TextBlock, new_block_size: u64, alignment: u64) !u64 {
@@ -1277,25 +1157,8 @@
             return vaddr;
         }
 
-<<<<<<< HEAD
-    pub fn updateDecl(self: *ElfFile, module: *Module, decl: *Module.Decl) !void {
-        var code_buffer = std.ArrayList(u8).init(self.allocator);
-        defer code_buffer.deinit();
-
-        const typed_value = decl.typed_value.most_recent.typed_value;
-        const code = switch (try codegen.generateSymbol(self, decl.src(), typed_value, &code_buffer)) {
-            .externally_managed => |x| x,
-            .appended => code_buffer.items,
-            .fail => |em| {
-                decl.analysis = .codegen_failure;
-                _ = try module.failed_decls.put(module.gpa, decl, em);
-                return;
-            },
-        };
-=======
         pub fn allocateDeclIndexes(self: *Elf, decl: *Module.Decl) !void {
             if (decl.link.local_sym_index != 0) return;
->>>>>>> 0e1c7209
 
             // Here we also ensure capacity for the free lists so that they can be appended to without fail.
             try self.local_symbols.ensureCapacity(self.allocator, self.local_symbols.items.len + 1);
@@ -1304,52 +1167,14 @@
             try self.offset_table_free_list.ensureCapacity(self.allocator, self.local_symbols.items.len);
 
             if (self.local_symbol_free_list.popOrNull()) |i| {
-                //std.log.debug(.link, "reusing symbol index {} for {}\n", .{i, decl.name});
+                std.log.debug(.link, "reusing symbol index {} for {}\n", .{i, decl.name});
                 decl.link.local_sym_index = i;
             } else {
-                //std.log.debug(.link, "allocating symbol index {} for {}\n", .{self.local_symbols.items.len, decl.name});
+                std.log.debug(.link, "allocating symbol index {} for {}\n", .{self.local_symbols.items.len, decl.name});
                 decl.link.local_sym_index = @intCast(u32, self.local_symbols.items.len);
                 _ = self.local_symbols.addOneAssumeCapacity();
             }
 
-<<<<<<< HEAD
-        assert(decl.link.local_sym_index != 0); // Caller forgot to allocateDeclIndexes()
-        const local_sym = &self.local_symbols.items[decl.link.local_sym_index];
-        if (local_sym.st_size != 0) {
-            const capacity = decl.link.capacity(self.*);
-            const need_realloc = code.len > capacity or
-                !mem.isAlignedGeneric(u64, local_sym.st_value, required_alignment);
-            if (need_realloc) {
-                const vaddr = try self.growTextBlock(&decl.link, code.len, required_alignment);
-                std.log.debug(.link, "growing {} from 0x{x} to 0x{x}\n", .{ decl.name, local_sym.st_value, vaddr });
-                if (vaddr != local_sym.st_value) {
-                    local_sym.st_value = vaddr;
-
-                    std.log.debug(.link, "  (writing new offset table entry)\n", .{});
-                    self.offset_table.items[decl.link.offset_table_index] = vaddr;
-                    try self.writeOffsetTableEntry(decl.link.offset_table_index);
-                }
-            } else if (code.len < local_sym.st_size) {
-                self.shrinkTextBlock(&decl.link, code.len);
-            }
-            local_sym.st_size = code.len;
-            local_sym.st_name = try self.updateString(local_sym.st_name, mem.spanZ(decl.name));
-            local_sym.st_info = (elf.STB_LOCAL << 4) | stt_bits;
-            local_sym.st_other = 0;
-            local_sym.st_shndx = self.text_section_index.?;
-            // TODO this write could be avoided if no fields of the symbol were changed.
-            try self.writeSymbol(decl.link.local_sym_index);
-        } else {
-            const decl_name = mem.spanZ(decl.name);
-            const name_str_index = try self.makeString(decl_name);
-            const vaddr = try self.allocateTextBlock(&decl.link, code.len, required_alignment);
-            std.log.debug(.link, "allocated text block for {} at 0x{x}\n", .{ decl_name, vaddr });
-            errdefer self.freeTextBlock(&decl.link);
-
-            local_sym.* = .{
-                .st_name = name_str_index,
-                .st_info = (elf.STB_LOCAL << 4) | stt_bits,
-=======
             if (self.offset_table_free_list.popOrNull()) |i| {
                 decl.link.offset_table_index = i;
             } else {
@@ -1363,7 +1188,6 @@
             self.local_symbols.items[decl.link.local_sym_index] = .{
                 .st_name = 0,
                 .st_info = 0,
->>>>>>> 0e1c7209
                 .st_other = 0,
                 .st_shndx = 0,
                 .st_value = phdr.p_vaddr,
@@ -1380,50 +1204,6 @@
 
                 self.local_symbols.items[decl.link.local_sym_index].st_info = 0;
 
-<<<<<<< HEAD
-    /// Must be called only after a successful call to `updateDecl`.
-    pub fn updateDeclExports(
-        self: *ElfFile,
-        module: *Module,
-        decl: *const Module.Decl,
-        exports: []const *Module.Export,
-    ) !void {
-        // In addition to ensuring capacity for global_symbols, we also ensure capacity for freeing all of
-        // them, so that deleting exports is guaranteed to succeed.
-        try self.global_symbols.ensureCapacity(self.allocator, self.global_symbols.items.len + exports.len);
-        try self.global_symbol_free_list.ensureCapacity(self.allocator, self.global_symbols.items.len);
-        const typed_value = decl.typed_value.most_recent.typed_value;
-        if (decl.link.local_sym_index == 0) return;
-        const decl_sym = self.local_symbols.items[decl.link.local_sym_index];
-
-        for (exports) |exp| {
-            if (exp.options.section) |section_name| {
-                if (!mem.eql(u8, section_name, ".text")) {
-                    try module.failed_exports.ensureCapacity(module.gpa, module.failed_exports.items().len + 1);
-                    module.failed_exports.putAssumeCapacityNoClobber(
-                        exp,
-                        try Module.ErrorMsg.create(self.allocator, 0, "Unimplemented: ExportOptions.section", .{}),
-                    );
-                    continue;
-                }
-            }
-            const stb_bits: u8 = switch (exp.options.linkage) {
-                .Internal => elf.STB_LOCAL,
-                .Strong => blk: {
-                    if (mem.eql(u8, exp.options.name, "_start")) {
-                        self.entry_addr = decl_sym.st_value;
-                    }
-                    break :blk elf.STB_GLOBAL;
-                },
-                .Weak => elf.STB_WEAK,
-                .LinkOnce => {
-                    try module.failed_exports.ensureCapacity(module.gpa, module.failed_exports.items().len + 1);
-                    module.failed_exports.putAssumeCapacityNoClobber(
-                        exp,
-                        try Module.ErrorMsg.create(self.allocator, 0, "Unimplemented: GlobalLinkage.LinkOnce", .{}),
-                    );
-                    continue;
-=======
                 decl.link.local_sym_index = 0;
             }
         }
@@ -1438,9 +1218,8 @@
                 .appended => code_buffer.items,
                 .fail => |em| {
                     decl.analysis = .codegen_failure;
-                    try module.failed_decls.put(decl, em);
+                    try module.failed_decls.put(module.gpa, decl, em);
                     return;
->>>>>>> 0e1c7209
                 },
             };
 
@@ -1459,11 +1238,11 @@
                     !mem.isAlignedGeneric(u64, local_sym.st_value, required_alignment);
                 if (need_realloc) {
                     const vaddr = try self.growTextBlock(&decl.link, code.len, required_alignment);
-                    //std.log.debug(.link, "growing {} from 0x{x} to 0x{x}\n", .{ decl.name, local_sym.st_value, vaddr });
+                    std.log.debug(.link, "growing {} from 0x{x} to 0x{x}\n", .{ decl.name, local_sym.st_value, vaddr });
                     if (vaddr != local_sym.st_value) {
                         local_sym.st_value = vaddr;
 
-                        //std.log.debug(.link, "  (writing new offset table entry)\n", .{});
+                        std.log.debug(.link, "  (writing new offset table entry)\n", .{});
                         self.offset_table.items[decl.link.offset_table_index] = vaddr;
                         try self.writeOffsetTableEntry(decl.link.offset_table_index);
                     }
@@ -1481,7 +1260,7 @@
                 const decl_name = mem.spanZ(decl.name);
                 const name_str_index = try self.makeString(decl_name);
                 const vaddr = try self.allocateTextBlock(&decl.link, code.len, required_alignment);
-                //std.log.debug(.link, "allocated text block for {} at 0x{x}\n", .{ decl_name, vaddr });
+                std.log.debug(.link, "allocated text block for {} at 0x{x}\n", .{ decl_name, vaddr });
                 errdefer self.freeTextBlock(&decl.link);
 
                 local_sym.* = .{
@@ -1525,7 +1304,7 @@
             for (exports) |exp| {
                 if (exp.options.section) |section_name| {
                     if (!mem.eql(u8, section_name, ".text")) {
-                        try module.failed_exports.ensureCapacity(module.failed_exports.items().len + 1);
+                        try module.failed_exports.ensureCapacity(module.gpa, module.failed_exports.items().len + 1);
                         module.failed_exports.putAssumeCapacityNoClobber(
                             exp,
                             try Module.ErrorMsg.create(self.allocator, 0, "Unimplemented: ExportOptions.section", .{}),
@@ -1543,7 +1322,7 @@
                     },
                     .Weak => elf.STB_WEAK,
                     .LinkOnce => {
-                        try module.failed_exports.ensureCapacity(module.failed_exports.items().len + 1);
+                        try module.failed_exports.ensureCapacity(module.gpa, module.failed_exports.items().len + 1);
                         module.failed_exports.putAssumeCapacityNoClobber(
                             exp,
                             try Module.ErrorMsg.create(self.allocator, 0, "Unimplemented: GlobalLinkage.LinkOnce", .{}),
